pub mod flash_attention;
pub mod llama;
<<<<<<< HEAD
=======
pub mod mistral;
>>>>>>> c0da58d5
pub mod phi3;

pub use flash_attention::{
    FlashAttention, FlashAttentionDecodingMetadata, FlashAttentionMetadata,
    FlashAttentionPrefillMetadata,
};

pub use llama::Llama;
pub use mistral::MistralModel;
pub use phi3::Phi3Model;<|MERGE_RESOLUTION|>--- conflicted
+++ resolved
@@ -1,9 +1,6 @@
 pub mod flash_attention;
 pub mod llama;
-<<<<<<< HEAD
-=======
 pub mod mistral;
->>>>>>> c0da58d5
 pub mod phi3;
 
 pub use flash_attention::{
