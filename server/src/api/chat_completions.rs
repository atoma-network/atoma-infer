//! Responsible for creating the json schema associated with the AtomaAPI, which is modeled after OpenAI's own API.

#[cfg(feature = "vllm")]
use atoma_backends::{GenerateParameters, GenerateRequest, GenerateRequestOutput};
use std::{
    collections::HashMap,
    time::{Instant, SystemTime},
};

use schemars::JsonSchema;
use serde::{Deserialize, Deserializer, Serialize};
use serde_json::Value;

// TODO: fields that are named `r#type` should have values that represent
// actual expected types that are deserializable from a string instead of
// just `String` since a user could input anything if we allow them to.
// On our end, it's also beneficial since we will want to match on that
// type. For now a naive version of this is OK, but may want to do this
// before deploying v1 of the schema to avoid misuse.

/// ID of the model to use.
#[derive(Debug, PartialEq, Eq, Serialize, Deserialize, JsonSchema)]
#[serde(rename(serialize = "model", deserialize = "model"))]
pub enum Model {
<<<<<<< HEAD
    #[serde(rename(
        serialize = "meta-llama/Meta-Llama-3-8B",
        deserialize = "meta-llama/Meta-Llama-3-8B"
    ))]
    Llama38b,
    #[serde(rename(
        serialize = "meta-llama/Meta-Llama-3-8B-Instruct",
        deserialize = "meta-llama/Meta-Llama-3-8B-Instruct"
    ))]
    Llama38bInstruct,
    #[serde(rename(
        serialize = "meta-llama/Meta-Llama-3-70B",
        deserialize = "meta-llama/Meta-Llama-3-70B"
    ))]
    Llama370b,
    #[serde(rename(
        serialize = "meta-llama/Meta-Llama-3-70B-Instruct",
        deserialize = "meta-llama/Meta-Llama-3-70B-Instruct"
    ))]
    Llama370bInstruct,
    #[serde(rename(
        serialize = "meta-llama/Llama-3.1-8B",
        deserialize = "meta-llama/Llama-3.1-8B"
    ))]
    Llama318b,
    #[serde(rename(
        serialize = "meta-llama/Llama-3.1-8B-Instruct",
        deserialize = "meta-llama/Llama-3.1-8B-Instruct"
    ))]
    Llama318bInstruct,
    #[serde(rename(
        serialize = "meta-llama/Llama-3.1-70B",
        deserialize = "meta-llama/Llama-3.1-70B"
    ))]
    Llama3170b,
    #[serde(rename(
        serialize = "meta-llama/Llama-3.1-70B-Instruct",
        deserialize = "meta-llama/Llama-3.1-70B-Instruct"
    ))]
    Llama3170bInstruct,
    #[serde(rename(
        serialize = "meta-llama/Llama-3.1-405B",
        deserialize = "meta-llama/Llama-3.1-405B"
    ))]
    Llama31405b,
    #[serde(rename(
        serialize = "meta-llama/Llama-3.1-405B-Instruct",
        deserialize = "meta-llama/Llama-3.1-405B-Instruct"
    ))]
    Llama31405bInstruct,
    #[serde(rename(
        serialize = "meta-llama/Llama-3.2-1B",
        deserialize = "meta-llama/Llama-3.2-1B"
    ))]
    Llama321b,
    #[serde(rename(
        serialize = "meta-llama/Llama-3.2-1B-Instruct",
        deserialize = "meta-llama/Llama-3.2-1B-Instruct"
    ))]
    Llama321bInstruct,
    #[serde(rename(
        serialize = "meta-llama/Llama-3.2-3B",
        deserialize = "meta-llama/Llama-3.2-3B"
    ))]
    Llama323b,
    #[serde(rename(
        serialize = "meta-llama/Llama-3.2-3B-Instruct",
        deserialize = "meta-llama/Llama-3.2-3B-Instruct"
    ))]
=======
    #[serde(rename(serialize = "meta-llama/Meta-Llama-3-8B", deserialize = "meta-llama/Meta-Llama-3-8B"))]
    Llama38b,
    #[serde(rename(serialize = "meta-llama/Meta-Llama-3-8B-Instruct", deserialize = "meta-llama/Meta-Llama-3-8B-Instruct"))]
    Llama38bInstruct,
    #[serde(rename(serialize = "meta-llama/Meta-Llama-3-70B", deserialize = "meta-llama/Meta-Llama-3-70B"))]
    Llama370b,
    #[serde(rename(serialize = "meta-llama/Meta-Llama-3-70B-Instruct", deserialize = "meta-llama/Meta-Llama-3-70B-Instruct"))]
    Llama370bInstruct,
    #[serde(rename(serialize = "meta-llama/Llama-3.1-8B", deserialize = "meta-llama/Llama-3.1-8B"))]
    Llama318b,
    #[serde(rename(serialize = "meta-llama/Llama-3.1-8B-Instruct", deserialize = "meta-llama/Llama-3.1-8B-Instruct"))]
    Llama318bInstruct,
    #[serde(rename(serialize = "meta-llama/Llama-3.1-70B", deserialize = "meta-llama/Llama-3.1-70B"))]
    Llama3170b,
    #[serde(rename(serialize = "meta-llama/Llama-3.1-70B-Instruct", deserialize = "meta-llama/Llama-3.1-70B-Instruct"))]
    Llama3170bInstruct,
    #[serde(rename(serialize = "meta-llama/Llama-3.1-405B", deserialize = "meta-llama/Llama-3.1-405B"))]
    Llama31405b,
    #[serde(rename(serialize = "meta-llama/Llama-3.1-405B-Instruct", deserialize = "meta-llama/Llama-3.1-405B-Instruct"))]
    Llama31405bInstruct,
    #[serde(rename(serialize = "meta-llama/Llama-3.2-1B", deserialize = "meta-llama/Llama-3.2-1B"))]
    Llama321b,
    #[serde(rename(serialize = "meta-llama/Llama-3.2-1B-Instruct", deserialize = "meta-llama/Llama-3.2-1B-Instruct"))]
    Llama321bInstruct,
    #[serde(rename(serialize = "meta-llama/Llama-3.2-3B", deserialize = "meta-llama/Llama-3.2-3B"))]
    Llama323b,
    #[serde(rename(serialize = "meta-llama/Llama-3.2-3B-Instruct", deserialize = "meta-llama/Llama-3.2-3B-Instruct"))]
>>>>>>> 48b8cbc6
    Llama323bInstruct,
}

impl std::fmt::Display for Model {
    fn fmt(&self, f: &mut std::fmt::Formatter<'_>) -> std::fmt::Result {
        match self {
<<<<<<< HEAD
            Model::Llama38b => write!(f, "meta-llama/Llama-3-8B"),
            Model::Llama38bInstruct => write!(f, "meta-llama/Llama-3-8B-instruct"),
            Model::Llama370b => write!(f, "meta-llama/Llama-3-70B"),
            Model::Llama370bInstruct => write!(f, "meta-llama/Llama-3-70B-instruct"),
            Model::Llama318b => write!(f, "meta-llama/Llama-3.1-8B"),
            Model::Llama318bInstruct => write!(f, "meta-llama/Llama-3.1-8B-instruct"),
            Model::Llama3170b => write!(f, "meta-llama/Llama-3.1-70B"),
            Model::Llama3170bInstruct => write!(f, "meta-llama/Llama-3.1-70B-instruct"),
            Model::Llama31405b => write!(f, "meta-llama/Llama-3.1-405B"),
            Model::Llama31405bInstruct => write!(f, "meta-llama/Llama-3.1-405B-instruct"),
            Model::Llama321b => write!(f, "meta-llama/Llama-3.2-1B"),
            Model::Llama321bInstruct => write!(f, "meta-llama/Llama-3.2-1B-instruct"),
            Model::Llama323b => write!(f, "meta-llama/Llama-3.2-3B"),
            Model::Llama323bInstruct => write!(f, "meta-llama/Llama-3.2-3B-instruct"),
=======
            Model::Llama38b => write!(f, "meta-llama/Meta-Llama-3-8B"),
            Model::Llama38bInstruct => write!(f, "meta-llama/Meta-Llama-3-8B-Instruct"),
            Model::Llama370b => write!(f, "meta-llama/Meta-Llama-3-70B"),
            Model::Llama370bInstruct => write!(f, "meta-llama/Meta-Llama-3-70B-Instruct"),
            Model::Llama318b => write!(f, "meta-llama/Llama-3.1-8B"),
            Model::Llama318bInstruct => write!(f, "meta-llama/Llama-3.1-8B-Instruct"),
            Model::Llama3170b => write!(f, "meta-llama/Llama-3.1-70B"),
            Model::Llama3170bInstruct => write!(f, "meta-llama/Llama-3.1-70B-Instruct"),
            Model::Llama31405b => write!(f, "meta-llama/Llama-3.1-405B"),
            Model::Llama31405bInstruct => write!(f, "meta-llama/Llama-3.1-405B-Instruct"),
            Model::Llama321b => write!(f, "meta-llama/Llama-3.2-1B"),
            Model::Llama321bInstruct => write!(f, "meta-llama/Llama-3.2-1B-Instruct"),
            Model::Llama323b => write!(f, "meta-llama/Llama-3.2-3B"),
            Model::Llama323bInstruct => write!(f, "meta-llama/Llama-3.2-3B-Instruct"),
>>>>>>> 48b8cbc6
        }
    }
}

/// A message that is part of a conversation which is based on the role
/// of the author of the message.
#[derive(Debug, PartialEq, Eq, Serialize, Deserialize, JsonSchema)]
#[serde(tag = "role", rename_all = "snake_case")]
pub enum Message {
    /// The role of the messages author, in this case system.
    System {
        /// The contents of the message.
        #[serde(default, skip_serializing_if = "Option::is_none")]
        content: Option<MessageContent>,
        /// An optional name for the participant. Provides the model information to differentiate between participants of the same role.
        #[serde(default, skip_serializing_if = "Option::is_none")]
        name: Option<String>,
    },
    /// The role of the messages author, in this case user.
    User {
        /// The contents of the message.
        #[serde(default, skip_serializing_if = "Option::is_none")]
        content: Option<MessageContent>,
        /// An optional name for the participant. Provides the model information to differentiate between participants of the same role.
        #[serde(default, skip_serializing_if = "Option::is_none")]
        name: Option<String>,
    },
    /// The role of the messages author, in this case assistant.
    Assistant {
        /// The contents of the message.
        #[serde(default, skip_serializing_if = "Option::is_none")]
        content: Option<MessageContent>,
        /// An optional name for the participant. Provides the model information to differentiate between participants of the same role.
        #[serde(default, skip_serializing_if = "Option::is_none")]
        name: Option<String>,
        /// The refusal message by the assistant.
        #[serde(default, skip_serializing_if = "Option::is_none")]
        refusal: Option<String>,
        /// The tool calls generated by the model, such as function calls.
        #[serde(default, skip_serializing_if = "Vec::is_empty")]
        tool_calls: Vec<ToolCall>,
    },
    /// The role of the messages author, in this case tool.
    Tool {
        /// The contents of the message.
        #[serde(default, skip_serializing_if = "Option::is_none")]
        content: Option<MessageContent>,
        /// Tool call that this message is responding to.
        #[serde(default, skip_serializing_if = "String::is_empty")]
        tool_call_id: String,
    },
}

impl Message {
    pub fn to_prompt_string(&self) -> String {
        match self {
            Message::System { content, name } => {
                let role = "System";
                messages::format_message(role, content, name)
            }
            Message::User { content, name } => {
                let role = "User";
                messages::format_message(role, content, name)
            }
            Message::Assistant {
                content,
                name,
                refusal,
                tool_calls,
            } => {
                let role = "Assistant";
                let mut prompt = messages::format_message(role, content, name);
                if let Some(refusal_message) = refusal {
                    prompt.push_str(&format!("\nRefusal: {}", refusal_message));
                }
                if !tool_calls.is_empty() {
                    prompt.push_str(&format!("\nTool Calls: {:?}", tool_calls));
                }
                prompt
            }
            Message::Tool {
                content,
                tool_call_id,
            } => {
                let role = "Tool";
                let mut prompt = messages::format_message(role, content, &None);
                prompt.push_str(&format!("\nTool Call ID: {}", tool_call_id));
                prompt
            }
        }
    }
}

pub(crate) mod messages {
    use super::{Message, MessageContent};

    /// Helper function to format a message
    pub(crate) fn format_message(
        role: &str,
        content: &Option<MessageContent>,
        name: &Option<String>,
    ) -> String {
        let name_str = if let Some(name) = name {
            format!(" ({})", name)
        } else {
            String::new()
        };

        let content_str = if let Some(content) = content {
            format!("{}", content)
        } else {
            String::new()
        };

        format!("{}{}: {}", role, name_str, content_str)
    }

    /// Function to convert a list of messages to a prompt string
    pub(crate) fn messages_to_prompt(messages: &[Message]) -> String {
        messages
            .iter()
            .map(|message| message.to_prompt_string())
            .collect::<Vec<_>>()
            .join("\n\n") // Separate each message by two newlines
    }
}

#[derive(Debug, PartialEq, Eq, Serialize, JsonSchema)]
#[serde(untagged)]
pub enum MessageContent {
    /// The text contents of the message.
    #[serde(rename(serialize = "text", deserialize = "text"))]
    Text(String),
    /// An array of content parts with a defined type, each can be of type text or image_url when passing in images.
    /// You can pass multiple images by adding multiple image_url content parts. Image input is only supported when using the gpt-4o model.
    #[serde(rename(serialize = "array", deserialize = "array"))]
    Array(Vec<MessageContentPart>),
}

impl std::fmt::Display for MessageContent {
    fn fmt(&self, f: &mut std::fmt::Formatter<'_>) -> std::fmt::Result {
        match self {
            MessageContent::Text(text) => write!(f, "{}", text),
            MessageContent::Array(parts) => {
                let mut content = String::new();
                for part in parts {
                    content.push_str(&format!("{}\n", part))
                }
                write!(f, "{}", content)
            }
        }
    }
}

// We manually implement Deserialize here for more control.
impl<'de> Deserialize<'de> for MessageContent {
    fn deserialize<D>(deserializer: D) -> Result<Self, D::Error>
    where
        D: Deserializer<'de>,
    {
        let value: Value = Value::deserialize(deserializer)?;

        if let Some(s) = value.as_str() {
            return Ok(MessageContent::Text(s.to_string()));
        }

        if let Some(arr) = value.as_array() {
            let parts: Result<Vec<MessageContentPart>, _> = arr
                .iter()
                .map(|v| serde_json::from_value(v.clone()).map_err(serde::de::Error::custom))
                .collect();
            return Ok(MessageContent::Array(parts?));
        }

        Err(serde::de::Error::custom(
            "Expected a string or an array of content parts",
        ))
    }
}

#[derive(Debug, PartialEq, Eq, Serialize, Deserialize, JsonSchema)]
#[serde(untagged)]
pub enum MessageContentPart {
    #[serde(rename(serialize = "text", deserialize = "text"))]
    Text {
        /// The type of the content part.
        #[serde(rename(serialize = "type", deserialize = "type"))]
        r#type: String,
        /// The text content.
        text: String,
    },
    #[serde(rename(serialize = "image", deserialize = "image"))]
    Image {
        /// The type of the content part.
        #[serde(rename(serialize = "type", deserialize = "type"))]
        r#type: String,
        image_url: MessageContentPartImageUrl,
    },
}

impl std::fmt::Display for MessageContentPart {
    fn fmt(&self, f: &mut std::fmt::Formatter<'_>) -> std::fmt::Result {
        match self {
            MessageContentPart::Text { r#type, text } => {
                write!(f, "{}: {}", r#type, text)
            }
            MessageContentPart::Image { r#type, image_url } => {
                write!(f, "{}: [Image URL: {}]", r#type, image_url)
            }
        }
    }
}

#[derive(Debug, PartialEq, Eq, Serialize, Deserialize, JsonSchema)]
#[serde(rename(serialize = "image_url", deserialize = "image_url"))]
pub struct MessageContentPartImageUrl {
    /// Either a URL of the image or the base64 encoded image data.
    url: String,
    /// Specifies the detail level of the image.
    detail: Option<String>,
}

/// Implementing Display for MessageContentPartImageUrl
impl std::fmt::Display for MessageContentPartImageUrl {
    fn fmt(&self, f: &mut std::fmt::Formatter<'_>) -> std::fmt::Result {
        match &self.detail {
            Some(detail) => write!(f, "Image URL: {}, Detail: {}", self.url, detail),
            None => write!(f, "Image URL: {}", self.url),
        }
    }
}

#[derive(Debug, PartialEq, Eq, Serialize, Deserialize, JsonSchema)]
#[serde(rename(serialize = "tool_call", deserialize = "tool_call"))]
pub struct ToolCall {
    /// The ID of the tool call.
    id: String,
    /// The type of the tool. Currently, only function is supported.
    #[serde(rename(serialize = "type", deserialize = "type"))]
    r#type: String,
    /// The function that the model called.
    function: ToolCallFunction,
}

#[derive(Debug, PartialEq, Eq, Serialize, Deserialize, JsonSchema)]
pub struct ToolCallFunction {
    /// The name of the function to call.
    name: String,
    /// The arguments to call the function with, as generated by the model in JSON format.
    /// Note that the model does not always generate valid JSON, and may hallucinate parameters not defined by your function schema.
    /// Validate the arguments in your code before calling your function.
    arguments: Value,
}

#[derive(Debug, PartialEq, Eq, Serialize, Deserialize, JsonSchema)]
#[serde(rename(serialize = "tool", deserialize = "tool"))]
pub struct Tool {
    /// The type of the tool. Currently, only function is supported.
    #[serde(rename(serialize = "type", deserialize = "type"))]
    r#type: String,
    /// The function that the model called.
    function: ToolFunction,
}

#[derive(Debug, PartialEq, Eq, Serialize, Deserialize, JsonSchema)]
pub struct ToolFunction {
    /// Description of the function to call.
    #[serde(default, skip_serializing_if = "Option::is_none")]
    description: Option<String>,
    /// The name of the function to call.
    name: String,
    /// The arguments to call the function with, as generated by the model in JSON format.
    #[serde(default, skip_serializing_if = "Option::is_none")]
    parameters: Option<Value>,
    /// Whether to enable strict schema adherence when generating the function call. If set to true, the
    /// model will follow the exact schema defined in the parameters field. Only a subset of JSON Schema is supported when strict is true
    #[serde(default, skip_serializing_if = "Option::is_none")]
    strict: Option<bool>,
}

/// The stop condition for the chat completion.
#[derive(Debug, PartialEq, Eq, Serialize, Deserialize, JsonSchema)]
#[serde(rename(serialize = "stop", deserialize = "stop"))]
#[serde(untagged)]
pub enum StopCondition {
    Array(Vec<String>),
    String(String),
}

#[derive(Debug, PartialEq, Serialize, Deserialize, JsonSchema)]
#[serde(rename(serialize = "requestBody", deserialize = "requestBody"))]
pub struct RequestBody {
    /// A list of messages comprising the conversation so far.
    messages: Vec<Message>,
    /// ID of the model to use.
    model: Model,
    /// Number between -2.0 and 2.0. Positive values penalize new tokens based on their existing frequency in the text so far,
    /// decreasing the model's likelihood to repeat the same line verbatim.
    #[serde(default, skip_serializing_if = "Option::is_none")]
    frequency_penalty: Option<f32>,
    #[serde(default, skip_serializing_if = "Option::is_none")]
    /// Modify the likelihood of specified tokens appearing in the completion.
    /// Accepts a JSON object that maps tokens (specified as their token ID in the tokenizer) to an associated bias value from -100 to 100.
    logit_bias: Option<HashMap<String, f32>>,
    /// Whether to return log probabilities of the output tokens or not. If true, returns the log probabilities of each output token returned in the content of message.
    #[serde(default, skip_serializing_if = "Option::is_none")]
    logprobs: Option<bool>,
    /// An integer between 0 and 20 specifying the number of most likely tokens to return at each token position, each with an associated log probability.
    /// logprobs must be set to true if this parameter is used.
    #[serde(default, skip_serializing_if = "Option::is_none")]
    top_logprobs: Option<i32>,
    /// An upper bound for the number of tokens that can be generated for a completion,
    #[serde(default, skip_serializing_if = "Option::is_none")]
    max_completion_tokens: Option<u32>,
    /// How many chat completion choices to generate for each input message.
    #[serde(default, skip_serializing_if = "Option::is_none")]
    n: Option<usize>,
    /// Number between -2.0 and 2.0. Positive values penalize new tokens based on whether they appear in the text so far,
    /// increasing the model's likelihood to talk about new topics.
    #[serde(default, skip_serializing_if = "Option::is_none")]
    presence_penalty: Option<f32>,
    /// A seed to use for random number generation.
    #[serde(default, skip_serializing_if = "Option::is_none")]
    seed: Option<u64>,
    /// Up to 4 sequences where the API will stop generating further tokens. The returned text will not contain the stop sequence.
    #[serde(default, skip_serializing_if = "Option::is_none")]
    stop: Option<StopCondition>,
    /// If set, the server will stream the results as they come in.
    #[serde(default, skip_serializing_if = "Option::is_none")]
    stream: Option<bool>,
    /// What sampling temperature to use, between 0 and 2. Higher values like 0.8 will make the output more random,
    /// while lower values like 0.2 will make it more focused and deterministic.
    #[serde(default, skip_serializing_if = "Option::is_none")]
    temperature: Option<f32>,
    /// An alternative to sampling with temperature, called nucleus sampling, where the model considers the results
    /// of the tokens with top_p probability mass. So 0.1 means only the tokens comprising the top 10% probability mass are considered.
    #[serde(default, skip_serializing_if = "Option::is_none")]
    top_p: Option<f32>,
    /// A list of tools the model may call. Currently, only functions are supported as a tool. Use this to provide a list of functions the model may generate JSON inputs for. A max of 128 functions are supported.
    #[serde(default, skip_serializing_if = "Option::is_none")]
    tools: Option<Vec<Tool>>,
    /// A unique identifier representing your end-user, which can help the system to monitor and detect abuse.
    #[serde(default, skip_serializing_if = "Option::is_none")]
    user: Option<String>,
}

impl RequestBody {
    pub fn model(&self) -> &Model {
        &self.model
    }

    pub fn messages(&self) -> &Vec<Message> {
        &self.messages
    }

    pub fn frequency_penalty(&self) -> Option<f32> {
        self.frequency_penalty
    }

    pub fn logit_bias(&self) -> Option<HashMap<String, f32>> {
        self.logit_bias.clone()
    }

    pub fn logprobs(&self) -> Option<bool> {
        self.logprobs
    }

    pub fn top_logprobs(&self) -> Option<i32> {
        self.top_logprobs
    }

    pub fn max_completion_tokens(&self) -> Option<u32> {
        self.max_completion_tokens
    }

    pub fn n(&self) -> Option<usize> {
        self.n
    }

    pub fn presence_penalty(&self) -> Option<f32> {
        self.presence_penalty
    }

    pub fn seed(&self) -> Option<u64> {
        self.seed
    }

    pub fn stop(&self) -> Option<&StopCondition> {
        self.stop.as_ref()
    }

    pub fn stream(&self) -> Option<bool> {
        self.stream
    }

    pub fn temperature(&self) -> Option<f32> {
        self.temperature
    }

    pub fn top_p(&self) -> Option<f32> {
        self.top_p
    }

    pub fn tools(&self) -> Option<&Vec<Tool>> {
        self.tools.as_ref()
    }

    pub fn user(&self) -> Option<&String> {
        self.user.as_ref()
    }

    /// The control structure for testing the rust to json api, and schema.
    /// Represents all possible values for serialization.
    #[cfg(test)]
    pub(crate) fn control() -> Self {
        use serde_json::json;

        Self {
            model: Model::Llama38b,
            messages: vec![
                Message::System {
                    content: Some(MessageContent::Text("test".into())),
                    name: Some("test".into()),
                },
                Message::User {
                    content: Some(MessageContent::Array(vec![
                        MessageContentPart::Text {
                            r#type: "test".into(),
                            text: "test".into(),
                        },
                        MessageContentPart::Image {
                            r#type: "test".into(),
                            image_url: MessageContentPartImageUrl {
                                url: "https://imgur.com/m6eWDSz".into(),
                                detail: Some("high".into()),
                            },
                        },
                    ])),
                    name: Some("test".into()),
                },
                Message::Assistant {
                    content: Some(MessageContent::Text("test".into())),
                    name: Some("test".into()),
                    refusal: None,
                    tool_calls: vec![ToolCall {
                        id: "chatcmpl-123".into(),
                        r#type: "function".into(),
                        function: ToolCallFunction {
                            name: "myFunction".into(),
                            arguments: serde_json::json!({"key": "value"}),
                        },
                    }],
                },
                Message::Tool {
                    content: Some(MessageContent::Text("test".into())),
                    tool_call_id: "0".into(),
                },
            ],
            frequency_penalty: Some(0.5),
            logit_bias: Some(HashMap::from_iter(vec![(String::from("test"), 0.5)])),
            logprobs: Some(true),
            top_logprobs: Some(1),
            max_completion_tokens: Some(100),
            n: Some(1),
            presence_penalty: Some(0.5),
            seed: Some(1),
            stop: Some(StopCondition::String("test".into())),
            stream: Some(true),
            temperature: Some(0.5),
            top_p: Some(0.5),
            tools: Some(vec![Tool {
                r#type: "function".into(),
                function: ToolFunction {
                    name: "myFunction".into(),
                    description: Some("This is a test function".into()),
                    parameters: Some(json!({"key": "value"})),
                    strict: Some(true),
                },
            }]),
            user: Some("test".into()),
        }
    }
}

impl RequestBody {
    pub fn to_generate_request(self, request_id: String) -> GenerateRequest {
        let inputs = messages::messages_to_prompt(self.messages());
        let frequency_penalty = self.frequency_penalty();
        let max_new_tokens = self.max_completion_tokens();
        let decoder_input_details = self.logprobs().unwrap_or_default();
        let repetition_penalty = self.presence_penalty();
        let stop = match self.stop() {
            Some(StopCondition::Array(stop_tokens)) => stop_tokens.clone(),
            Some(StopCondition::String(stop_token)) => vec![stop_token.clone()],
            None => Vec::new(),
        };
        let seed = self.seed();
        let temperature = self.temperature();
        let top_p = self.top_p();
        let _user = self.user();
        let n = self.n.unwrap_or(1);
        let parameters = GenerateParameters {
            best_of: None,
            temperature,
            repetition_penalty,
            frequency_penalty,
            max_new_tokens,
            repeat_last_n: None,
            top_k: None,
            top_p,
            typical_p: None,
            do_sample: true,
            return_full_text: Some(false),
            stop,
            truncate: None,
            decoder_input_details,
            random_seed: seed,
            top_n_tokens: None,
            n,
        };
        GenerateRequest {
            request_id,
            inputs,
            parameters,
        }
    }
}

#[derive(Debug, PartialEq, Eq, Serialize, Deserialize)]
pub struct ChatCompletionResponse {
    pub id: String,
    pub object: String,
    pub created: u64,
    pub model: String,
    pub system_fingerprint: String,
    pub choices: Vec<Choice>,
    pub usage: Usage,
}

#[derive(Debug, PartialEq, Eq, Serialize, Deserialize)]
pub struct Choice {
    pub index: u32,
    pub message: Message,
    pub logprobs: Option<Value>,
    pub finish_reason: FinishReason,
}

#[derive(Debug, PartialEq, Eq, Serialize, Deserialize)]
#[serde(rename_all = "snake_case")]
pub enum FinishReason {
    Stopped,
    LengthCapped,
    ContentFilter,
}

impl TryFrom<Option<&str>> for FinishReason {
    type Error = String;

    fn try_from(value: Option<&str>) -> Result<Self, Self::Error> {
        match value {
            Some("stopped") => Ok(FinishReason::Stopped),
            Some("length_capped") => Ok(FinishReason::LengthCapped),
            Some("content_filter") => Ok(FinishReason::ContentFilter),
            None => Ok(FinishReason::Stopped),
            _ => Err(format!("Invalid finish reason: {}", value.unwrap())),
        }
    }
}

#[derive(Debug, PartialEq, Eq, Serialize, Deserialize)]
pub struct Usage {
    pub prompt_tokens: u32,
    pub completion_tokens: u32,
    pub total_tokens: u32,
}

impl TryFrom<(String, GenerateRequestOutput)> for ChatCompletionResponse {
    type Error = String;

    fn try_from((model, value): (String, GenerateRequestOutput)) -> Result<Self, Self::Error> {
        let inference_outputs = value.inference_outputs;
        let choices = inference_outputs
            .iter()
            .map(|output| {
                Ok(Choice {
                    index: output.index as u32,
                    message: Message::Assistant {
                        content: Some(MessageContent::Text(output.output_text.clone())),
                        name: None,
                        refusal: None,
                        tool_calls: vec![],
                    },
                    logprobs: Some(
                        serde_json::to_value(&output.logprobs)
                            .map_err(|e| format!("Failed to convert logprobs to JSON: {}", e))?,
                    ),
                    finish_reason: FinishReason::try_from(output.finish_reason.as_deref())?,
                })
            })
            .collect::<Result<Vec<Choice>, Self::Error>>()?;
        let prompt_tokens = value.prompt_token_ids.len() as u32;
        let completion_tokens = inference_outputs
            .iter()
            .map(|o| o.token_ids.len())
            .sum::<usize>() as u32;
        let total_tokens = prompt_tokens + completion_tokens;

        let now = Instant::now();
        let finished_time = value
            .metrics
            .read()
            .expect("Failed to read metrics from the inference output response")
            .finished_time
            .ok_or("Finished time not found")?;
        let duration = now.duration_since(finished_time);
        let system_now = SystemTime::now();
        let system_duration = system_now
            .duration_since(SystemTime::UNIX_EPOCH)
            .expect("Failed to get system duration");
        let created = system_duration.as_millis() as u64 - duration.as_millis() as u64;

        Ok(ChatCompletionResponse {
            id: value.request_id,
            object: "chat.completions".into(),
            created,
            model,
            system_fingerprint: "vllm".into(),
            choices,
            usage: Usage {
                prompt_tokens,
                completion_tokens,
                total_tokens,
            },
        })
    }
}

#[cfg(test)]
pub mod json_schema_tests {
    // TODO: Move check functions to a test utils module.
    //! Note: These tests make use of the `expect_test` crate, and can be updated by
    //! setting `UPDATE_EXPECT=1`.
    use std::{fs::File, io::BufReader};

    use expect_test::{expect_file, ExpectFile};
    use schemars::schema_for;
    use serde_json::json;

    use super::{
        messages, ChatCompletionResponse, Choice, FinishReason, Message, MessageContent,
        MessageContentPart, MessageContentPartImageUrl, ToolCall, ToolCallFunction, Usage,
    };
    use crate::{validate_with_schema, RequestBody};

    /// Used in tandem with a schema file, this will check if there are
    /// changes to the JSON API schema, and show a diff if so.
    /// If there are changes, running the test with `UPDATE_EXPECT=1`
    /// will update the json schema file.
    fn check_schema(schema: &str, expect_file: ExpectFile) {
        expect_file.assert_eq(schema);
    }

    #[test]
    /// Used in tandem with a schema file, this will check if there are
    /// changes to the JSON API schema, and show a diff if so.
    /// If there are changes, running the test with `UPDATE_EXPECT=1`
    /// will update the json schema file.
    fn verify_request_schema() {
        let request_schema = schema_for!(RequestBody);
        let json_request_schema = serde_json::to_string_pretty(&request_schema)
            .expect("failed to parse json schema into str while verifying request schema");
        check_schema(
            &json_request_schema,
            expect_file!["../../request_schema.json"],
        );
    }

    // TODO: Add the above test for response_schema

    #[test]
    fn request_schema_control() {
        let schema_path = concat!(env!("CARGO_MANIFEST_DIR"), "/request_schema.json");
        let schema_file = File::open(schema_path).expect("request_schema.json not found, try running the verify_request_schema test with UPDATE_EXPECT=1 and try again.");
        let reader = BufReader::new(schema_file);
        let schema: serde_json::Value =
            serde_json::from_reader(reader).expect("failed to read request schema");
        let validator = jsonschema::draft7::new(&schema)
            .expect("failed to create validator from request schema");
        let request = serde_json::json!(RequestBody::control());
        assert!(
            validate_with_schema(validator, request).is_none(),
            "Failed to validate control from request schema.\nThe AtomaAPI JSON schema is auto generated by running 'UPDATE_EXPECT=1 cargo test verify_request_schema' and is located in 'server/request_schema.json'."
        );
    }

    #[test]
    fn deserialize_request_body_basic() {
        let json_request_body = r#"
            {
                "model": "meta-llama/Meta-Llama-3-8B-Instruct",
                "messages": [
                    {
                        "role": "system",
                        "content": "You are a helpful assistant"
                    }
                ]
            }
        "#;

        let request_body: Result<RequestBody, serde_json::Error> =
            serde_json::from_str(json_request_body);
        assert!(request_body.is_ok());
    }

    #[test]
    fn deserialize_system_message() {
        let json_system_message_text = r#"
            {
                "role": "system",
                "content": "Hello, World!"
            }
        "#;

        let system_message: Result<Message, serde_json::Error> =
            serde_json::from_str(json_system_message_text);
        assert_eq!(
            system_message.unwrap(),
            Message::System {
                content: Some(MessageContent::Text("Hello, World!".to_string())),
                name: None
            }
        );
    }

    #[test]
    fn deserialize_user_message() {
        let json_user_message_text = r#"
            {
                "role": "user",
                "content": [
                    {
                        "type": "text",
                        "text": "Hello, World!"
                    },
                    {
                        "type": "image",
                        "image_url": {
                            "url": "http://example.com/image.png",
                            "detail": "high"
                        }
                    }
                ]
            }
        "#;

        let user_message: Result<Message, serde_json::Error> =
            serde_json::from_str(json_user_message_text);
        assert_eq!(
            user_message.unwrap(),
            Message::User {
                content: Some(MessageContent::Array(vec![
                    MessageContentPart::Text {
                        r#type: "text".into(),
                        text: "Hello, World!".into(),
                    },
                    MessageContentPart::Image {
                        r#type: "image".into(),
                        image_url: MessageContentPartImageUrl {
                            url: "http://example.com/image.png".into(),
                            detail: Some("high".into()),
                        },
                    },
                ])),
                name: None,
            }
        );
    }

    #[test]
    fn deserialize_assistant_message() {
        let json_assistant_message_text = r#"
            {
                "role": "assistant",
                "content": "Sure! Here is your answer: ...",
                "refusal": null,
                "tool_calls": [{
                    "id": "chatcmpl-123",
                    "type": "function",
                    "function": {
                        "name": "myFunction",
                        "arguments": {
                            "key": "value"
                        }
                    }
                }]
            }
        "#;

        let assistant_message: Result<Message, serde_json::Error> =
            serde_json::from_str(json_assistant_message_text);
        assert_eq!(
            assistant_message.unwrap(),
            Message::Assistant {
                content: Some(MessageContent::Text(
                    "Sure! Here is your answer: ...".to_string()
                )),
                name: None,
                refusal: None,
                tool_calls: vec![ToolCall {
                    id: "chatcmpl-123".into(),
                    r#type: "function".into(),
                    function: ToolCallFunction {
                        name: "myFunction".into(),
                        arguments: json!({"key": "value"}),
                    },
                }],
            }
        );
    }

    #[test]
    fn deserialize_tool_message() {
        let json_tool_message_text = r#"
            {
                "role": "tool",
                "content": "Using tool ...",
                "tool_call_id": "123"
            }
        "#;

        let tool_message: Result<Message, serde_json::Error> =
            serde_json::from_str(json_tool_message_text);
        assert_eq!(
            tool_message.unwrap(),
            Message::Tool {
                content: Some(MessageContent::Text("Using tool ...".to_string())),
                tool_call_id: "123".into(),
            }
        );
    }

    #[test]
    fn deserialize_message_content_text() {
        let json_message_content_text = r#"
            "Hello, World!"
        "#;

        let message_content: Result<MessageContent, serde_json::Error> =
            serde_json::from_str(json_message_content_text);
        assert!(message_content.is_ok());
    }

    #[test]
    fn deserialize_message_content_array() {
        let json_message_content_array = r#"
            [
                {
                    "type": "text",
                    "text": "Hello, World!"
                },
                {
                    "type": "image",
                    "image_url": {
                        "url": "http://example.com/image.png",
                        "detail": "high"
                    }
                }
            ]
        "#;

        let message_content: Result<MessageContent, serde_json::Error> =
            serde_json::from_str(json_message_content_array);
        assert!(message_content.is_ok());
    }

    #[test]
    fn test_messages_to_prompt() {
        // Create some sample messages
        let messages = vec![
            Message::System {
                content: Some(MessageContent::Text(
                    "You are a helpful assistant.".to_string(),
                )),
                name: None,
            },
            Message::User {
                content: Some(MessageContent::Text(
                    "What is the capital of France?".to_string(),
                )),
                name: Some("User1".to_string()),
            },
            Message::Assistant {
                content: Some(MessageContent::Text(
                    "The capital of France is Paris.".to_string(),
                )),
                name: None,
                refusal: None,
                tool_calls: vec![],
            },
        ];

        let expected_prompt = "\
            System: You are a helpful assistant.\n\n\
            User (User1): What is the capital of France?\n\n\
            Assistant: The capital of France is Paris.";

        let prompt = messages::messages_to_prompt(&messages);
        assert_eq!(prompt, expected_prompt);
    }

    #[test]
    fn test_empty_messages() {
        let messages: Vec<Message> = vec![];
        let expected_prompt = "";

        let prompt = messages::messages_to_prompt(&messages);
        assert_eq!(prompt, expected_prompt);
    }

    #[test]
    fn test_message_with_no_content() {
        let messages = vec![
            Message::System {
                content: None,
                name: None,
            },
            Message::User {
                content: Some(MessageContent::Text("What is 2 + 2?".to_string())),
                name: None,
            },
            Message::Assistant {
                content: Some(MessageContent::Text("2 + 2 is 4.".to_string())),
                name: None,
                refusal: None,
                tool_calls: vec![],
            },
        ];

        let expected_prompt = "\
            System: \n\n\
            User: What is 2 + 2?\n\n\
            Assistant: 2 + 2 is 4.";

        let prompt = messages::messages_to_prompt(&messages);
        assert_eq!(prompt, expected_prompt);
    }

    #[test]
    fn test_message_to_prompt_without_sytem() {
        let messages = vec![
            Message::User {
                content: Some(MessageContent::Text("What is 2 + 2?".to_string())),
                name: None,
            },
            Message::Assistant {
                content: Some(MessageContent::Text("2 + 2 is 4.".to_string())),
                name: None,
                refusal: None,
                tool_calls: vec![],
            },
        ];

        let expected_prompt = "\
            User: What is 2 + 2?\n\n\
            Assistant: 2 + 2 is 4.";

        let prompt = messages::messages_to_prompt(&messages);
        assert_eq!(prompt, expected_prompt);
    }

    #[test]
    fn test_message_to_prompt_without_user() {
        let messages = vec![
            Message::System {
                content: Some(MessageContent::Text(
                    "You are a helpful assistant.".to_string(),
                )),
                name: Some("Me".to_string()),
            },
            Message::Assistant {
                content: Some(MessageContent::Text(
                    "The capital of France is Paris.".to_string(),
                )),
                name: None,
                refusal: None,
                tool_calls: vec![],
            },
        ];

        let expected_prompt = "\
            System (Me): You are a helpful assistant.\n\n\
            Assistant: The capital of France is Paris.";

        let prompt = messages::messages_to_prompt(&messages);
        assert_eq!(prompt, expected_prompt);
    }

    #[test]
    fn test_deserialize_chat_completion_response() {
        let json = json!({
            "id": "chatcmpl-123",
            "object": "chat.completion",
            "created": 1677652288,
            "model": "llama",
            "system_fingerprint": "fp_44709d6fcb",
            "choices": [{
                "index": 0,
                "message": {
                    "role": "assistant",
                    "content": "Hello, how can I help you today?"
                },
<<<<<<< HEAD
                "finish_reason": "stop"
=======
                "finish_reason": "stopped"
>>>>>>> 48b8cbc6
            }],
            "usage": {
                "prompt_tokens": 9,
                "completion_tokens": 12,
                "total_tokens": 21
            }
        });

        let response: ChatCompletionResponse = serde_json::from_value(json).unwrap();

        assert_eq!(response.id, "chatcmpl-123");
        assert_eq!(response.object, "chat.completion");
        assert_eq!(response.created, 1677652288);
        assert_eq!(response.model, "llama");
        assert_eq!(response.system_fingerprint, "fp_44709d6fcb");
        assert_eq!(response.choices.len(), 1);
        assert_eq!(response.choices[0].index, 0);
        assert_eq!(
            response.choices[0].message,
            Message::Assistant {
                content: Some(MessageContent::Text(
                    "Hello, how can I help you today?".to_string()
                )),
                name: None,
                refusal: None,
                tool_calls: vec![],
            }
        );
<<<<<<< HEAD
        assert_eq!(response.choices[0].finish_reason, FinishReason::Stop);
=======
        assert_eq!(response.choices[0].finish_reason, FinishReason::Stopped);
>>>>>>> 48b8cbc6
        assert_eq!(response.usage.prompt_tokens, 9);
        assert_eq!(response.usage.completion_tokens, 12);
        assert_eq!(response.usage.total_tokens, 21);
    }

    #[test]
    fn test_deserialize_choice() {
        let json = json!({
            "index": 0,
            "message": {
                "role": "assistant",
                "content": "Hello, how can I help you today?"
            },
<<<<<<< HEAD
            "finish_reason": "stop"
=======
            "finish_reason": "stopped"
>>>>>>> 48b8cbc6
        });

        let choice: Choice = serde_json::from_value(json).unwrap();

        assert_eq!(choice.index, 0);
        assert!(matches!(choice.message, Message::Assistant { .. }));
<<<<<<< HEAD
        assert!(matches!(choice.finish_reason, FinishReason::Stop));
=======
        assert!(matches!(choice.finish_reason, FinishReason::Stopped));
>>>>>>> 48b8cbc6
    }

    #[test]
    fn test_deserialize_finish_reason() {
        assert_eq!(
<<<<<<< HEAD
            serde_json::from_str::<FinishReason>("\"stop\"").unwrap(),
            FinishReason::Stop
        );
        assert_eq!(
            serde_json::from_str::<FinishReason>("\"length\"").unwrap(),
            FinishReason::Length
=======
            serde_json::from_str::<FinishReason>("\"stopped\"").unwrap(),
            FinishReason::Stopped
        );
        assert_eq!(
            serde_json::from_str::<FinishReason>("\"length_capped\"").unwrap(),
            FinishReason::LengthCapped
>>>>>>> 48b8cbc6
        );
        assert_eq!(
            serde_json::from_str::<FinishReason>("\"content_filter\"").unwrap(),
            FinishReason::ContentFilter
        );
    }

    #[test]
    fn test_deserialize_usage() {
        let json = json!({
            "prompt_tokens": 9,
            "completion_tokens": 12,
            "total_tokens": 21
        });

        let usage: Usage = serde_json::from_value(json).unwrap();

        assert_eq!(usage.prompt_tokens, 9);
        assert_eq!(usage.completion_tokens, 12);
        assert_eq!(usage.total_tokens, 21);
    }

    #[test]
    fn test_deserialize_choice_with_logprobs() {
        let json = json!({
            "index": 0,
            "message": {
                "role": "assistant",
                "content": "Hello, how can I help you today?"
            },
            "logprobs": {
                "token_logprobs": [-0.5, -0.2, -0.3],
                "top_logprobs": [
                    {"Hello": -0.5, "Hi": -0.7},
                    {"how": -0.2, "what": -0.4},
                    {"can": -0.3, "may": -0.5}
                ]
            },
<<<<<<< HEAD
            "finish_reason": "stop"
=======
            "finish_reason": "stopped"
>>>>>>> 48b8cbc6
        });

        let choice: Choice = serde_json::from_value(json).unwrap();

        assert_eq!(choice.index, 0);
        assert!(matches!(choice.message, Message::Assistant { .. }));
        assert!(choice.logprobs.is_some());
        assert_eq!(
            choice.logprobs.unwrap(),
            json!({
                "token_logprobs": [-0.5, -0.2, -0.3],
                "top_logprobs": [
                    {"Hello": -0.5, "Hi": -0.7},
                    {"how": -0.2, "what": -0.4},
                    {"can": -0.3, "may": -0.5}
                ]
            })
        );
<<<<<<< HEAD
        assert!(matches!(choice.finish_reason, FinishReason::Stop));
=======
        assert!(matches!(choice.finish_reason, FinishReason::Stopped));
>>>>>>> 48b8cbc6
    }
}<|MERGE_RESOLUTION|>--- conflicted
+++ resolved
@@ -22,7 +22,6 @@
 #[derive(Debug, PartialEq, Eq, Serialize, Deserialize, JsonSchema)]
 #[serde(rename(serialize = "model", deserialize = "model"))]
 pub enum Model {
-<<<<<<< HEAD
     #[serde(rename(
         serialize = "meta-llama/Meta-Llama-3-8B",
         deserialize = "meta-llama/Meta-Llama-3-8B"
@@ -92,57 +91,12 @@
         serialize = "meta-llama/Llama-3.2-3B-Instruct",
         deserialize = "meta-llama/Llama-3.2-3B-Instruct"
     ))]
-=======
-    #[serde(rename(serialize = "meta-llama/Meta-Llama-3-8B", deserialize = "meta-llama/Meta-Llama-3-8B"))]
-    Llama38b,
-    #[serde(rename(serialize = "meta-llama/Meta-Llama-3-8B-Instruct", deserialize = "meta-llama/Meta-Llama-3-8B-Instruct"))]
-    Llama38bInstruct,
-    #[serde(rename(serialize = "meta-llama/Meta-Llama-3-70B", deserialize = "meta-llama/Meta-Llama-3-70B"))]
-    Llama370b,
-    #[serde(rename(serialize = "meta-llama/Meta-Llama-3-70B-Instruct", deserialize = "meta-llama/Meta-Llama-3-70B-Instruct"))]
-    Llama370bInstruct,
-    #[serde(rename(serialize = "meta-llama/Llama-3.1-8B", deserialize = "meta-llama/Llama-3.1-8B"))]
-    Llama318b,
-    #[serde(rename(serialize = "meta-llama/Llama-3.1-8B-Instruct", deserialize = "meta-llama/Llama-3.1-8B-Instruct"))]
-    Llama318bInstruct,
-    #[serde(rename(serialize = "meta-llama/Llama-3.1-70B", deserialize = "meta-llama/Llama-3.1-70B"))]
-    Llama3170b,
-    #[serde(rename(serialize = "meta-llama/Llama-3.1-70B-Instruct", deserialize = "meta-llama/Llama-3.1-70B-Instruct"))]
-    Llama3170bInstruct,
-    #[serde(rename(serialize = "meta-llama/Llama-3.1-405B", deserialize = "meta-llama/Llama-3.1-405B"))]
-    Llama31405b,
-    #[serde(rename(serialize = "meta-llama/Llama-3.1-405B-Instruct", deserialize = "meta-llama/Llama-3.1-405B-Instruct"))]
-    Llama31405bInstruct,
-    #[serde(rename(serialize = "meta-llama/Llama-3.2-1B", deserialize = "meta-llama/Llama-3.2-1B"))]
-    Llama321b,
-    #[serde(rename(serialize = "meta-llama/Llama-3.2-1B-Instruct", deserialize = "meta-llama/Llama-3.2-1B-Instruct"))]
-    Llama321bInstruct,
-    #[serde(rename(serialize = "meta-llama/Llama-3.2-3B", deserialize = "meta-llama/Llama-3.2-3B"))]
-    Llama323b,
-    #[serde(rename(serialize = "meta-llama/Llama-3.2-3B-Instruct", deserialize = "meta-llama/Llama-3.2-3B-Instruct"))]
->>>>>>> 48b8cbc6
     Llama323bInstruct,
 }
 
 impl std::fmt::Display for Model {
     fn fmt(&self, f: &mut std::fmt::Formatter<'_>) -> std::fmt::Result {
         match self {
-<<<<<<< HEAD
-            Model::Llama38b => write!(f, "meta-llama/Llama-3-8B"),
-            Model::Llama38bInstruct => write!(f, "meta-llama/Llama-3-8B-instruct"),
-            Model::Llama370b => write!(f, "meta-llama/Llama-3-70B"),
-            Model::Llama370bInstruct => write!(f, "meta-llama/Llama-3-70B-instruct"),
-            Model::Llama318b => write!(f, "meta-llama/Llama-3.1-8B"),
-            Model::Llama318bInstruct => write!(f, "meta-llama/Llama-3.1-8B-instruct"),
-            Model::Llama3170b => write!(f, "meta-llama/Llama-3.1-70B"),
-            Model::Llama3170bInstruct => write!(f, "meta-llama/Llama-3.1-70B-instruct"),
-            Model::Llama31405b => write!(f, "meta-llama/Llama-3.1-405B"),
-            Model::Llama31405bInstruct => write!(f, "meta-llama/Llama-3.1-405B-instruct"),
-            Model::Llama321b => write!(f, "meta-llama/Llama-3.2-1B"),
-            Model::Llama321bInstruct => write!(f, "meta-llama/Llama-3.2-1B-instruct"),
-            Model::Llama323b => write!(f, "meta-llama/Llama-3.2-3B"),
-            Model::Llama323bInstruct => write!(f, "meta-llama/Llama-3.2-3B-instruct"),
-=======
             Model::Llama38b => write!(f, "meta-llama/Meta-Llama-3-8B"),
             Model::Llama38bInstruct => write!(f, "meta-llama/Meta-Llama-3-8B-Instruct"),
             Model::Llama370b => write!(f, "meta-llama/Meta-Llama-3-70B"),
@@ -157,7 +111,6 @@
             Model::Llama321bInstruct => write!(f, "meta-llama/Llama-3.2-1B-Instruct"),
             Model::Llama323b => write!(f, "meta-llama/Llama-3.2-3B"),
             Model::Llama323bInstruct => write!(f, "meta-llama/Llama-3.2-3B-Instruct"),
->>>>>>> 48b8cbc6
         }
     }
 }
@@ -1169,11 +1122,7 @@
                     "role": "assistant",
                     "content": "Hello, how can I help you today?"
                 },
-<<<<<<< HEAD
-                "finish_reason": "stop"
-=======
                 "finish_reason": "stopped"
->>>>>>> 48b8cbc6
             }],
             "usage": {
                 "prompt_tokens": 9,
@@ -1202,11 +1151,7 @@
                 tool_calls: vec![],
             }
         );
-<<<<<<< HEAD
-        assert_eq!(response.choices[0].finish_reason, FinishReason::Stop);
-=======
         assert_eq!(response.choices[0].finish_reason, FinishReason::Stopped);
->>>>>>> 48b8cbc6
         assert_eq!(response.usage.prompt_tokens, 9);
         assert_eq!(response.usage.completion_tokens, 12);
         assert_eq!(response.usage.total_tokens, 21);
@@ -1220,42 +1165,25 @@
                 "role": "assistant",
                 "content": "Hello, how can I help you today?"
             },
-<<<<<<< HEAD
-            "finish_reason": "stop"
-=======
             "finish_reason": "stopped"
->>>>>>> 48b8cbc6
         });
 
         let choice: Choice = serde_json::from_value(json).unwrap();
 
         assert_eq!(choice.index, 0);
         assert!(matches!(choice.message, Message::Assistant { .. }));
-<<<<<<< HEAD
-        assert!(matches!(choice.finish_reason, FinishReason::Stop));
-=======
         assert!(matches!(choice.finish_reason, FinishReason::Stopped));
->>>>>>> 48b8cbc6
     }
 
     #[test]
     fn test_deserialize_finish_reason() {
         assert_eq!(
-<<<<<<< HEAD
-            serde_json::from_str::<FinishReason>("\"stop\"").unwrap(),
-            FinishReason::Stop
-        );
-        assert_eq!(
-            serde_json::from_str::<FinishReason>("\"length\"").unwrap(),
-            FinishReason::Length
-=======
             serde_json::from_str::<FinishReason>("\"stopped\"").unwrap(),
             FinishReason::Stopped
         );
         assert_eq!(
             serde_json::from_str::<FinishReason>("\"length_capped\"").unwrap(),
             FinishReason::LengthCapped
->>>>>>> 48b8cbc6
         );
         assert_eq!(
             serde_json::from_str::<FinishReason>("\"content_filter\"").unwrap(),
@@ -1294,11 +1222,7 @@
                     {"can": -0.3, "may": -0.5}
                 ]
             },
-<<<<<<< HEAD
-            "finish_reason": "stop"
-=======
             "finish_reason": "stopped"
->>>>>>> 48b8cbc6
         });
 
         let choice: Choice = serde_json::from_value(json).unwrap();
@@ -1317,10 +1241,6 @@
                 ]
             })
         );
-<<<<<<< HEAD
-        assert!(matches!(choice.finish_reason, FinishReason::Stop));
-=======
         assert!(matches!(choice.finish_reason, FinishReason::Stopped));
->>>>>>> 48b8cbc6
     }
 }