//! Responsible for creating the json schema associated with the AtomaAPI, which is modeled after OpenAI's own API.

#[cfg(feature = "vllm")]
use atoma_backends::{
    GenerateParameters, GenerateRequest, GenerateRequestOutput, GenerateStreamingOutput,
};
use std::{
    collections::HashMap,
    time::{Instant, SystemTime},
};
use utoipa::ToSchema;

use schemars::JsonSchema;
use serde::{Deserialize, Deserializer, Serialize};
use serde_json::Value;

// TODO: fields that are named `r#type` should have values that represent
// actual expected types that are deserializable from a string instead of
// just `String` since a user could input anything if we allow them to.
// On our end, it's also beneficial since we will want to match on that
// type. For now a naive version of this is OK, but may want to do this
// before deploying v1 of the schema to avoid misuse.

/// ID of the model to use.
#[derive(Debug, PartialEq, Eq, Serialize, Deserialize, JsonSchema)]
#[serde(rename(serialize = "model", deserialize = "model"))]
pub enum Model {
    #[serde(rename(
        serialize = "meta-llama/Meta-Llama-2-7b",
        deserialize = "meta-llama/Meta-Llama-2-7b"
    ))]
    Llama27b,
    #[serde(rename(
        serialize = "meta-llama/Llama-2-7b-chat-hf",
        deserialize = "meta-llama/Llama-2-7b-chat-hf"
    ))]
    Llama27bChatHf,
    #[serde(rename(
        serialize = "meta-llama/Llama-2-70b-hf",
        deserialize = "meta-llama/Llama-2-70b-hf"
    ))]
    Llama270b,
    #[serde(rename(
        serialize = "meta-llama/Meta-Llama-3-8B",
        deserialize = "meta-llama/Meta-Llama-3-8B"
    ))]
    Llama38b,
    #[serde(rename(
        serialize = "meta-llama/Meta-Llama-3-8B-Instruct",
        deserialize = "meta-llama/Meta-Llama-3-8B-Instruct"
    ))]
    Llama38bInstruct,
    #[serde(rename(
        serialize = "meta-llama/Meta-Llama-3-70B",
        deserialize = "meta-llama/Meta-Llama-3-70B"
    ))]
    Llama370b,
    #[serde(rename(
        serialize = "meta-llama/Meta-Llama-3-70B-Instruct",
        deserialize = "meta-llama/Meta-Llama-3-70B-Instruct"
    ))]
    Llama370bInstruct,
    #[serde(rename(
        serialize = "meta-llama/Llama-3.1-8B",
        deserialize = "meta-llama/Llama-3.1-8B"
    ))]
    Llama318b,
    #[serde(rename(
        serialize = "meta-llama/Llama-3.1-8B-Instruct",
        deserialize = "meta-llama/Llama-3.1-8B-Instruct"
    ))]
    Llama318bInstruct,
    #[serde(rename(
        serialize = "meta-llama/Llama-3.1-70B",
        deserialize = "meta-llama/Llama-3.1-70B"
    ))]
    Llama3170b,
    #[serde(rename(
        serialize = "meta-llama/Llama-3.1-70B-Instruct",
        deserialize = "meta-llama/Llama-3.1-70B-Instruct"
    ))]
    Llama3170bInstruct,
    #[serde(rename(
        serialize = "meta-llama/Llama-3.1-405B",
        deserialize = "meta-llama/Llama-3.1-405B"
    ))]
    Llama31405b,
    #[serde(rename(
        serialize = "meta-llama/Llama-3.1-405B-Instruct",
        deserialize = "meta-llama/Llama-3.1-405B-Instruct"
    ))]
    Llama31405bInstruct,
    #[serde(rename(
        serialize = "meta-llama/Llama-3.2-1B",
        deserialize = "meta-llama/Llama-3.2-1B"
    ))]
    Llama321b,
    #[serde(rename(
        serialize = "meta-llama/Llama-3.2-1B-Instruct",
        deserialize = "meta-llama/Llama-3.2-1B-Instruct"
    ))]
    Llama321bInstruct,
    #[serde(rename(
        serialize = "meta-llama/Llama-3.2-3B",
        deserialize = "meta-llama/Llama-3.2-3B"
    ))]
    Llama323b,
    #[serde(rename(
        serialize = "meta-llama/Llama-3.2-3B-Instruct",
        deserialize = "meta-llama/Llama-3.2-3B-Instruct"
    ))]
    Llama323bInstruct,
    #[serde(rename(
        serialize = "NousResearch/Hermes-3-Llama-3.1-8B",
        deserialize = "NousResearch/Hermes-3-Llama-3.1-8B"
    ))]
    HermesLlama318b,
    #[serde(rename(
        serialize = "NousResearch/Hermes-3-Llama-3.1-70B",
        deserialize = "NousResearch/Hermes-3-Llama-3.1-70B"
    ))]
    HermesLlama3170b,
    #[serde(rename(
        serialize = "NousResearch/Hermes-3-Llama-3.1-405B",
        deserialize = "NousResearch/Hermes-3-Llama-3.1-405B"
    ))]
    HermesLlama31405b,
}

impl std::fmt::Display for Model {
    fn fmt(&self, f: &mut std::fmt::Formatter<'_>) -> std::fmt::Result {
        match self {
            Model::Llama27b => write!(f, "meta-llama/Meta-Llama-2-7b"),
            Model::Llama27bChatHf => write!(f, "meta-llama/Llama-2-7b-chat-hf"),
            Model::Llama270b => write!(f, "meta-llama/Llama-2-70b-hf"),
            Model::Llama38b => write!(f, "meta-llama/Meta-Llama-3-8B"),
            Model::Llama38bInstruct => write!(f, "meta-llama/Meta-Llama-3-8B-Instruct"),
            Model::Llama370b => write!(f, "meta-llama/Meta-Llama-3-70B"),
            Model::Llama370bInstruct => write!(f, "meta-llama/Meta-Llama-3-70B-Instruct"),
            Model::Llama318b => write!(f, "meta-llama/Llama-3.1-8B"),
            Model::Llama318bInstruct => write!(f, "meta-llama/Llama-3.1-8B-Instruct"),
            Model::Llama3170b => write!(f, "meta-llama/Llama-3.1-70B"),
            Model::Llama3170bInstruct => write!(f, "meta-llama/Llama-3.1-70B-Instruct"),
            Model::Llama31405b => write!(f, "meta-llama/Llama-3.1-405B"),
            Model::Llama31405bInstruct => write!(f, "meta-llama/Llama-3.1-405B-Instruct"),
            Model::Llama321b => write!(f, "meta-llama/Llama-3.2-1B"),
            Model::Llama321bInstruct => write!(f, "meta-llama/Llama-3.2-1B-Instruct"),
            Model::Llama323b => write!(f, "meta-llama/Llama-3.2-3B"),
            Model::Llama323bInstruct => write!(f, "meta-llama/Llama-3.2-3B-Instruct"),
            Model::HermesLlama318b => write!(f, "NousResearch/Hermes-3-Llama-3.1-8B"),
            Model::HermesLlama3170b => write!(f, "NousResearch/Hermes-3-Llama-3.1-70B"),
            Model::HermesLlama31405b => write!(f, "NousResearch/Hermes-3-Llama-3.1-405B"),
        }
    }
}

impl Model {
    pub fn messages_to_prompt(&self, messages: &[Message]) -> String {
        use Model::*;
        match self {
            Llama27b | Llama27bChatHf | Llama270b => messages::messages_to_llama2_prompt(messages),
            Llama38b | Llama38bInstruct | Llama370b | Llama370bInstruct | Llama318b
            | Llama318bInstruct | Llama3170b | Llama3170bInstruct | Llama31405b
            | Llama31405bInstruct | Llama321b | Llama321bInstruct | Llama323b
            | Llama323bInstruct => messages::messages_to_llama3_prompt(messages),
            HermesLlama318b | HermesLlama3170b | HermesLlama31405b => {
                messages::messages_to_hermes3_prompt(messages)
            }
        }
    }
}

impl Model {
    pub fn messages_to_prompt(&self, messages: &[Message]) -> String {
        use Model::*;
        match self {
            Llama27b | Llama27bChatHf | Llama270b => messages::messages_to_llama2_prompt(messages),
            Llama38b | Llama38bInstruct | Llama370b | Llama370bInstruct | Llama318b
            | Llama318bInstruct | Llama3170b | Llama3170bInstruct | Llama31405b
            | Llama31405bInstruct | Llama321b | Llama321bInstruct | Llama323b
            | Llama323bInstruct => messages::messages_to_llama3_prompt(messages),
        }
    }
}

/// A message that is part of a conversation which is based on the role
/// of the author of the message.
#[derive(Debug, PartialEq, Eq, Serialize, Deserialize, JsonSchema)]
#[serde(tag = "role", rename_all = "snake_case")]
pub enum Message {
    /// The role of the messages author, in this case system.
    System {
        /// The contents of the message.
        #[serde(default, skip_serializing_if = "Option::is_none")]
        content: Option<MessageContent>,
        /// An optional name for the participant. Provides the model information to differentiate between participants of the same role.
        #[serde(default, skip_serializing_if = "Option::is_none")]
        name: Option<String>,
    },
    /// The role of the messages author, in this case user.
    User {
        /// The contents of the message.
        #[serde(default, skip_serializing_if = "Option::is_none")]
        content: Option<MessageContent>,
        /// An optional name for the participant. Provides the model information to differentiate between participants of the same role.
        #[serde(default, skip_serializing_if = "Option::is_none")]
        name: Option<String>,
    },
    /// The role of the messages author, in this case assistant.
    Assistant {
        /// The contents of the message.
        #[serde(default, skip_serializing_if = "Option::is_none")]
        content: Option<MessageContent>,
        /// An optional name for the participant. Provides the model information to differentiate between participants of the same role.
        #[serde(default, skip_serializing_if = "Option::is_none")]
        name: Option<String>,
        /// The refusal message by the assistant.
        #[serde(default, skip_serializing_if = "Option::is_none")]
        refusal: Option<String>,
        /// The tool calls generated by the model, such as function calls.
        #[serde(default, skip_serializing_if = "Vec::is_empty")]
        tool_calls: Vec<ToolCall>,
    },
    /// The role of the messages author, in this case tool.
    Tool {
        /// The contents of the message.
        #[serde(default, skip_serializing_if = "Option::is_none")]
        content: Option<MessageContent>,
        /// Tool call that this message is responding to.
        #[serde(default, skip_serializing_if = "String::is_empty")]
        tool_call_id: String,
    },
}

impl Message {
    /// Converts a message to its string representation in the prompt.
    pub fn to_prompt_string(&self) -> String {
        match self {
            Message::System { content, name: _ } => {
                let content_str = content.as_ref().map(|s| s.to_string()).unwrap_or_default();
                content_str
            }
            Message::User { content, name: _ } => {
                let content_str = content.as_ref().map(|s| s.to_string()).unwrap_or_default();
                content_str
            }
            Message::Assistant {
                content,
                name: _,
                refusal: _,
                tool_calls: _,
            } => {
                let content_str = content.as_ref().map(|s| s.to_string()).unwrap_or_default();
                content_str
            }
            Message::Tool {
                content,
                tool_call_id: _,
            } => {
                let content_str = content.as_ref().map(|s| s.to_string()).unwrap_or_default();
                content_str
            }
        }
    }
}

pub(crate) mod messages {
<<<<<<< HEAD
    use super::{Message, Model};
=======
    use super::Message;
>>>>>>> cf100638
    use tracing::warn;

    /// Function to convert a list of messages to a prompt string in Llama2 format.
    pub(crate) fn messages_to_llama2_prompt(messages: &[Message]) -> String {
        let mut prompt = String::new();
        let mut i = 0;
        prompt.push_str("<s>");

        // Check if the first message is a system message
        if i < messages.len() && matches!(messages[i], Message::System { .. }) {
            // Start the initial [INST] block with the system prompt
            prompt.push_str("[INST] <<SYS>>\n");
            prompt.push_str(&messages[i].to_prompt_string());
            prompt.push_str("\n<</SYS>>\n\n");

            i += 1;

            // Check if the next message is a user message
            if i < messages.len() && matches!(messages[i], Message::User { .. }) {
                // Add the user's message and close the [INST] block
                prompt.push_str(&messages[i].to_prompt_string());
                prompt.push_str(" [/INST]\n");

                i += 1;
            } else {
                // No user message after system prompt, close the [INST] block
                prompt.push_str("[/INST]\n");
            }
        }

        // Process the rest of the messages
        while i < messages.len() {
            match &messages[i] {
                Message::User { .. } => {
                    // Start a new [INST] block for each user message
                    prompt.push_str("[INST] ");
                    prompt.push_str(&messages[i].to_prompt_string());
                    prompt.push_str(" [/INST]\n");
                    i += 1;

                    // Add the assistant's response if it exists
                    if i < messages.len() && matches!(messages[i], Message::Assistant { .. }) {
                        prompt.push_str(&messages[i].to_prompt_string());
                        prompt.push('\n');
                        i += 1;
                    }
                }
                Message::Assistant { .. } => {
                    // Assistant's response without preceding user message
                    prompt.push_str(&messages[i].to_prompt_string());
                    prompt.push('\n');
                    i += 1;
                }
                _ => {
                    warn!("Unsupported message type: {:?}", messages[i]);
                    i += 1;
                }
            }
        }

        prompt
    }

    /// Function to convert a list of messages to a prompt string in Llama3 format.
    pub(crate) fn messages_to_llama3_prompt(messages: &[Message]) -> String {
        let mut prompt = String::new();
        prompt.push_str("<|begin_of_text|>");

        for message in messages {
            match message {
                Message::System { content, name } => {
                    prompt.push_str("<|start_header_id|>");
                    prompt.push_str(name.as_deref().unwrap_or("system"));
                    prompt.push_str("<|end_header_id|>\n\n");
                    if let Some(content) = content {
                        prompt.push_str(&content.to_string());
                    }
                    prompt.push_str("<|eot_id|>");
                }
                Message::User { content, name } => {
                    prompt.push_str("<|start_header_id|>");
                    prompt.push_str(name.as_deref().unwrap_or("user"));
                    prompt.push_str("<|end_header_id|>\n\n");
                    if let Some(content) = content {
                        prompt.push_str(&content.to_string());
                    }
                    prompt.push_str("<|eot_id|>");
                }
                Message::Assistant {
                    content,
                    name,
                    tool_calls,
                    ..
                } => {
                    prompt.push_str("<|start_header_id|>");
                    prompt.push_str(name.as_deref().unwrap_or("assistant"));
                    prompt.push_str("<|end_header_id|>\n\n");
                    if !tool_calls.is_empty() {
                        prompt.push_str("<|python_tag|>[");
                        let tool_calls_str = tool_calls
                            .iter()
<<<<<<< HEAD
                            .map(|tc| tc.function_call_string(Model::Llama318bInstruct)) // all llama3 model versions have the same functionality
=======
                            .map(|tc| tc.function_call_string())
>>>>>>> cf100638
                            .collect::<Vec<_>>()
                            .join(", ");
                        prompt.push_str(&tool_calls_str);
                        prompt.push_str("]<|eot_id|>");
                    } else if let Some(content) = content {
                        prompt.push_str(&content.to_string());
                        prompt.push_str("<|eot_id|>");
                    } else {
                        // If both content and tool_calls are empty, just add <|eot_id|>
                        prompt.push_str("<|eot_id|>");
                    }
                }
                Message::Tool {
                    content,
                    tool_call_id: _,
                } => {
                    prompt.push_str("<|start_header_id|>");
                    prompt.push_str("ipython");
                    prompt.push_str("<|end_header_id|>\n\n");
                    if let Some(content) = content {
                        prompt.push_str(&content.to_string());
                    }
                    prompt.push_str("<|eot_id|>");
                }
            }
        }

        prompt
<<<<<<< HEAD
    }

    /// Function to convert a list of messages to a prompt string in Hermes3 format.
    pub(crate) fn messages_to_hermes3_prompt(messages: &[Message]) -> String {
        let mut prompt = String::new();

        for message in messages {
            match message {
                Message::System { content, .. } => {
                    prompt.push_str("<|im_start|>system\n");
                    if let Some(content) = content {
                        prompt.push_str(&content.to_string());
                    }
                    prompt.push_str("\n<|im_end|>\n");
                }
                Message::User { content, .. } => {
                    prompt.push_str("<|im_start|>user\n");
                    if let Some(content) = content {
                        prompt.push_str(&content.to_string());
                    }
                    prompt.push_str("\n<|im_end|>\n");
                }
                Message::Assistant {
                    content,
                    tool_calls,
                    ..
                } => {
                    prompt.push_str("<|im_start|>assistant\n");
                    if !tool_calls.is_empty() {
                        prompt.push_str("<tool_call>");
                        let tool_calls_str = tool_calls
                            .iter()
                            .map(|tc| tc.function_call_string(Model::HermesLlama318b)) // all hermes3 model versions have the same functionality
                            .collect::<Vec<_>>()
                            .join(", ");
                        prompt.push_str(&tool_calls_str);
                        prompt.push_str("</tool_call>");
                    } else if let Some(content) = content {
                        prompt.push_str(&content.to_string());
                    }
                    prompt.push_str("\n<|im_end|>\n");
                }
                Message::Tool { content, .. } => {
                    prompt.push_str("<|im_start|>tool\n");
                    if let Some(content) = content {
                        prompt.push_str(&content.to_string());
                    }
                    prompt.push_str("\n<|im_end|>\n");
                }
            }
        }

        prompt
=======
>>>>>>> cf100638
    }
}

#[derive(Debug, PartialEq, Eq, Serialize, JsonSchema)]
#[serde(untagged)]
pub enum MessageContent {
    /// The text contents of the message.
    #[serde(rename(serialize = "text", deserialize = "text"))]
    Text(String),
    /// An array of content parts with a defined type, each can be of type text or image_url when passing in images.
    /// You can pass multiple images by adding multiple image_url content parts. Image input is only supported when using the gpt-4o model.
    #[serde(rename(serialize = "array", deserialize = "array"))]
    Array(Vec<MessageContentPart>),
}

impl std::fmt::Display for MessageContent {
    fn fmt(&self, f: &mut std::fmt::Formatter<'_>) -> std::fmt::Result {
        match self {
            MessageContent::Text(text) => write!(f, "{}", text),
            MessageContent::Array(parts) => {
                let mut content = String::new();
                for part in parts {
                    content.push_str(&format!("{}\n", part))
                }
                write!(f, "{}", content)
            }
        }
    }
}

// We manually implement Deserialize here for more control.
impl<'de> Deserialize<'de> for MessageContent {
    fn deserialize<D>(deserializer: D) -> Result<Self, D::Error>
    where
        D: Deserializer<'de>,
    {
        let value: Value = Value::deserialize(deserializer)?;

        if let Some(s) = value.as_str() {
            return Ok(MessageContent::Text(s.to_string()));
        }

        if let Some(arr) = value.as_array() {
            let parts: Result<Vec<MessageContentPart>, _> = arr
                .iter()
                .map(|v| serde_json::from_value(v.clone()).map_err(serde::de::Error::custom))
                .collect();
            return Ok(MessageContent::Array(parts?));
        }

        Err(serde::de::Error::custom(
            "Expected a string or an array of content parts",
        ))
    }
}

#[derive(Debug, PartialEq, Eq, Serialize, Deserialize, JsonSchema)]
#[serde(untagged)]
pub enum MessageContentPart {
    #[serde(rename(serialize = "text", deserialize = "text"))]
    Text {
        /// The type of the content part.
        #[serde(rename(serialize = "type", deserialize = "type"))]
        r#type: String,
        /// The text content.
        text: String,
    },
    #[serde(rename(serialize = "image", deserialize = "image"))]
    Image {
        /// The type of the content part.
        #[serde(rename(serialize = "type", deserialize = "type"))]
        r#type: String,
        image_url: MessageContentPartImageUrl,
    },
}

impl std::fmt::Display for MessageContentPart {
    fn fmt(&self, f: &mut std::fmt::Formatter<'_>) -> std::fmt::Result {
        match self {
            MessageContentPart::Text { r#type, text } => {
                write!(f, "{}: {}", r#type, text)
            }
            MessageContentPart::Image { r#type, image_url } => {
                write!(f, "{}: [Image URL: {}]", r#type, image_url)
            }
        }
    }
}

#[derive(Debug, PartialEq, Eq, Serialize, Deserialize, JsonSchema)]
#[serde(rename(serialize = "image_url", deserialize = "image_url"))]
pub struct MessageContentPartImageUrl {
    /// Either a URL of the image or the base64 encoded image data.
    url: String,
    /// Specifies the detail level of the image.
    detail: Option<String>,
}

/// Implementing Display for MessageContentPartImageUrl
impl std::fmt::Display for MessageContentPartImageUrl {
    fn fmt(&self, f: &mut std::fmt::Formatter<'_>) -> std::fmt::Result {
        match &self.detail {
            Some(detail) => write!(f, "Image URL: {}, Detail: {}", self.url, detail),
            None => write!(f, "Image URL: {}", self.url),
        }
    }
}

#[derive(Debug, PartialEq, Eq, Serialize, Deserialize, JsonSchema)]
pub struct ToolCallFunction {
    /// The name of the function to call.
    name: String,
    /// The arguments to call the function with, as generated by the model in JSON format.
    /// Note that the model does not always generate valid JSON, and may hallucinate parameters not defined by your function schema.
    /// Validate the arguments in your code before calling your function.
    arguments: Value,
}

#[derive(Debug, PartialEq, Eq, Serialize, Deserialize, JsonSchema)]
#[serde(rename(serialize = "tool_call", deserialize = "tool_call"))]
pub struct ToolCall {
    /// The ID of the tool call.
    id: String,
    /// The type of the tool. Currently, only function is supported.
    #[serde(rename(serialize = "type", deserialize = "type"))]
    r#type: String,
    /// The function that the model called.
    function: ToolCallFunction,
}

impl ToolCall {
<<<<<<< HEAD
    pub fn function_call_string(&self, model: Model) -> String {
        match model {
            Model::HermesLlama318b | Model::HermesLlama3170b | Model::HermesLlama31405b => {
                let formatted_arguments = serde_json::to_string(&self.function.arguments)
                    .unwrap()
                    .replace("\":\"", "\": \""); // Add a space after the colon

                format!(
                    "{{\"arguments\": {}, \"name\": \"{}\"}}",
                    formatted_arguments, self.function.name
                )
            }
            Model::Llama38b
            | Model::Llama38bInstruct
            | Model::Llama370b
            | Model::Llama370bInstruct
            | Model::Llama31405b
            | Model::Llama31405bInstruct
            | Model::Llama318b
            | Model::Llama318bInstruct
            | Model::Llama3170b
            | Model::Llama3170bInstruct
            | Model::Llama321b
            | Model::Llama321bInstruct
            | Model::Llama323b
            | Model::Llama323bInstruct => {
                // Check if arguments is a JSON object
                if let Some(args) = self.function.arguments.as_object() {
                    let params_str = args
                        .iter()
                        .map(|(k, v)| match v {
                            serde_json::Value::String(s) => format!("{}='{}'", k, s),
                            serde_json::Value::Number(n) => format!("{}={}", k, n),
                            serde_json::Value::Bool(b) => format!("{}={}", k, b),
                            _ => format!("{}={}", k, v),
                        })
                        .collect::<Vec<_>>()
                        .join(", ");
                    format!("{}({})", self.function.name, params_str)
                }
                // Check if arguments is a string (e.g., serialized JSON)
                else if let Some(args_str) = self.function.arguments.as_str() {
                    // Attempt to parse the string as JSON
                    if let Ok(serde_json::Value::Object(args)) =
                        serde_json::from_str::<serde_json::Value>(args_str)
                    {
                        let params_str = args
                            .iter()
                            .map(|(k, v)| match v {
                                serde_json::Value::String(s) => format!("{}='{}'", k, s),
                                serde_json::Value::Number(n) => format!("{}={}", k, n),
                                serde_json::Value::Bool(b) => format!("{}={}", k, b),
                                _ => format!("{}={}", k, v),
                            })
                            .collect::<Vec<_>>()
                            .join(", ");
                        format!("{}({})", self.function.name, params_str)
                    } else {
                        // If parsing fails, include arguments as-is
                        format!("{}({})", self.function.name, args_str)
                    }
                } else {
                    // If arguments is neither an object nor a string, include function name only
                    format!("{}()", self.function.name)
                }
            }
            Model::Llama27b | Model::Llama27bChatHf | Model::Llama270b => {
                format!("{}", self.function.name)
            }
=======
    pub fn function_call_string(&self) -> String {
        // Check if arguments is a JSON object
        if let Some(args) = self.function.arguments.as_object() {
            let params_str = args
                .iter()
                .map(|(k, v)| match v {
                    serde_json::Value::String(s) => format!("{}='{}'", k, s),
                    serde_json::Value::Number(n) => format!("{}={}", k, n),
                    serde_json::Value::Bool(b) => format!("{}={}", k, b),
                    _ => format!("{}={}", k, v),
                })
                .collect::<Vec<_>>()
                .join(", ");
            format!("{}({})", self.function.name, params_str)
        }
        // Check if arguments is a string (e.g., serialized JSON)
        else if let Some(args_str) = self.function.arguments.as_str() {
            // Attempt to parse the string as JSON
            if let Ok(serde_json::Value::Object(args)) =
                serde_json::from_str::<serde_json::Value>(args_str)
            {
                let params_str = args
                    .iter()
                    .map(|(k, v)| match v {
                        serde_json::Value::String(s) => format!("{}='{}'", k, s),
                        serde_json::Value::Number(n) => format!("{}={}", k, n),
                        serde_json::Value::Bool(b) => format!("{}={}", k, b),
                        _ => format!("{}={}", k, v),
                    })
                    .collect::<Vec<_>>()
                    .join(", ");
                format!("{}({})", self.function.name, params_str)
            } else {
                // If parsing fails, include arguments as-is
                format!("{}({})", self.function.name, args_str)
            }
        } else {
            // If arguments is neither an object nor a string, include function name only
            format!("{}()", self.function.name)
>>>>>>> cf100638
        }
    }
}

#[derive(Debug, PartialEq, Eq, Serialize, Deserialize, JsonSchema)]
#[serde(rename(serialize = "tool", deserialize = "tool"))]
pub struct Tool {
    /// The type of the tool. Currently, only function is supported.
    #[serde(rename(serialize = "type", deserialize = "type"))]
    r#type: String,
    /// The function that the model called.
    function: ToolFunction,
}

#[derive(Debug, PartialEq, Eq, Serialize, Deserialize, JsonSchema)]
pub struct ToolFunction {
    /// Description of the function to call.
    #[serde(default, skip_serializing_if = "Option::is_none")]
    description: Option<String>,
    /// The name of the function to call.
    name: String,
    /// The arguments to call the function with, as generated by the model in JSON format.
    #[serde(default, skip_serializing_if = "Option::is_none")]
    parameters: Option<Value>,
    /// Whether to enable strict schema adherence when generating the function call. If set to true, the
    /// model will follow the exact schema defined in the parameters field. Only a subset of JSON Schema is supported when strict is true
    #[serde(default, skip_serializing_if = "Option::is_none")]
    strict: Option<bool>,
}

/// The stop condition for the chat completion.
#[derive(Debug, PartialEq, Eq, Serialize, Deserialize, JsonSchema)]
#[serde(rename(serialize = "stop", deserialize = "stop"))]
#[serde(untagged)]
pub enum StopCondition {
    Array(Vec<String>),
    String(String),
}

#[derive(Debug, PartialEq, Serialize, Deserialize, JsonSchema, ToSchema)]
#[serde(rename(serialize = "requestBody", deserialize = "requestBody"))]
pub struct RequestBody {
    /// A list of messages comprising the conversation so far.
    messages: Vec<Message>,
    /// ID of the model to use.
    model: Model,
    /// Number between -2.0 and 2.0. Positive values penalize new tokens based on their existing frequency in the text so far,
    /// decreasing the model's likelihood to repeat the same line verbatim.
    #[serde(default, skip_serializing_if = "Option::is_none")]
    frequency_penalty: Option<f32>,
    #[serde(default, skip_serializing_if = "Option::is_none")]
    /// Modify the likelihood of specified tokens appearing in the completion.
    /// Accepts a JSON object that maps tokens (specified as their token ID in the tokenizer) to an associated bias value from -100 to 100.
    logit_bias: Option<HashMap<String, f32>>,
    /// Whether to return log probabilities of the output tokens or not. If true, returns the log probabilities of each output token returned in the content of message.
    #[serde(default, skip_serializing_if = "Option::is_none")]
    logprobs: Option<bool>,
    /// An integer between 0 and 20 specifying the number of most likely tokens to return at each token position, each with an associated log probability.
    /// logprobs must be set to true if this parameter is used.
    #[serde(default, skip_serializing_if = "Option::is_none")]
    top_logprobs: Option<i32>,
    /// An upper bound for the number of tokens that can be generated for a completion,
    #[serde(default, skip_serializing_if = "Option::is_none")]
    max_completion_tokens: Option<u32>,
    /// How many chat completion choices to generate for each input message.
    #[serde(default, skip_serializing_if = "Option::is_none")]
    n: Option<usize>,
    /// Number between -2.0 and 2.0. Positive values penalize new tokens based on whether they appear in the text so far,
    /// increasing the model's likelihood to talk about new topics.
    #[serde(default, skip_serializing_if = "Option::is_none")]
    presence_penalty: Option<f32>,
    /// A seed to use for random number generation.
    #[serde(default, skip_serializing_if = "Option::is_none")]
    seed: Option<u64>,
    /// Up to 4 sequences where the API will stop generating further tokens. The returned text will not contain the stop sequence.
    #[serde(default, skip_serializing_if = "Option::is_none")]
    stop: Option<StopCondition>,
    /// If set, the server will stream the results as they come in.
    #[serde(default, skip_serializing_if = "Option::is_none")]
    stream: Option<bool>,
    /// What sampling temperature to use, between 0 and 2. Higher values like 0.8 will make the output more random,
    /// while lower values like 0.2 will make it more focused and deterministic.
    #[serde(default, skip_serializing_if = "Option::is_none")]
    temperature: Option<f32>,
    /// An alternative to sampling with temperature, called nucleus sampling, where the model considers the results
    /// of the tokens with top_p probability mass. So 0.1 means only the tokens comprising the top 10% probability mass are considered.
    #[serde(default, skip_serializing_if = "Option::is_none")]
    top_p: Option<f32>,
    /// A list of tools the model may call. Currently, only functions are supported as a tool. Use this to provide a list of functions the model may generate JSON inputs for. A max of 128 functions are supported.
    #[serde(default, skip_serializing_if = "Option::is_none")]
    tools: Option<Vec<Tool>>,
    /// A unique identifier representing your end-user, which can help the system to monitor and detect abuse.
    #[serde(default, skip_serializing_if = "Option::is_none")]
    user: Option<String>,
}

impl RequestBody {
    pub fn model(&self) -> &Model {
        &self.model
    }

    pub fn messages(&self) -> &Vec<Message> {
        &self.messages
    }

    pub fn frequency_penalty(&self) -> Option<f32> {
        self.frequency_penalty
    }

    pub fn logit_bias(&self) -> Option<HashMap<String, f32>> {
        self.logit_bias.clone()
    }

    pub fn logprobs(&self) -> Option<bool> {
        self.logprobs
    }

    pub fn top_logprobs(&self) -> Option<i32> {
        self.top_logprobs
    }

    pub fn max_completion_tokens(&self) -> Option<u32> {
        self.max_completion_tokens
    }

    pub fn n(&self) -> Option<usize> {
        self.n
    }

    pub fn presence_penalty(&self) -> Option<f32> {
        self.presence_penalty
    }

    pub fn seed(&self) -> Option<u64> {
        self.seed
    }

    pub fn stop(&self) -> Option<&StopCondition> {
        self.stop.as_ref()
    }

    pub fn stream(&self) -> Option<bool> {
        self.stream
    }

    pub fn temperature(&self) -> Option<f32> {
        self.temperature
    }

    pub fn top_p(&self) -> Option<f32> {
        self.top_p
    }

    pub fn tools(&self) -> Option<&Vec<Tool>> {
        self.tools.as_ref()
    }

    pub fn user(&self) -> Option<&String> {
        self.user.as_ref()
    }

    /// The control structure for testing the rust to json api, and schema.
    /// Represents all possible values for serialization.
    #[cfg(test)]
    pub(crate) fn control() -> Self {
        use serde_json::json;

        Self {
            model: Model::Llama38b,
            messages: vec![
                Message::System {
                    content: Some(MessageContent::Text("test".into())),
                    name: Some("test".into()),
                },
                Message::User {
                    content: Some(MessageContent::Array(vec![
                        MessageContentPart::Text {
                            r#type: "test".into(),
                            text: "test".into(),
                        },
                        MessageContentPart::Image {
                            r#type: "test".into(),
                            image_url: MessageContentPartImageUrl {
                                url: "https://imgur.com/m6eWDSz".into(),
                                detail: Some("high".into()),
                            },
                        },
                    ])),
                    name: Some("test".into()),
                },
                Message::Assistant {
                    content: Some(MessageContent::Text("test".into())),
                    name: Some("test".into()),
                    refusal: None,
                    tool_calls: vec![ToolCall {
                        id: "chatcmpl-123".into(),
                        r#type: "function".into(),
                        function: ToolCallFunction {
                            name: "myFunction".into(),
                            arguments: serde_json::json!({"key": "value"}),
                        },
                    }],
                },
                Message::Tool {
                    content: Some(MessageContent::Text("test".into())),
                    tool_call_id: "0".into(),
                },
            ],
            frequency_penalty: Some(0.5),
            logit_bias: Some(HashMap::from_iter(vec![(String::from("test"), 0.5)])),
            logprobs: Some(true),
            top_logprobs: Some(1),
            max_completion_tokens: Some(100),
            n: Some(1),
            presence_penalty: Some(0.5),
            seed: Some(1),
            stop: Some(StopCondition::String("test".into())),
            stream: Some(true),
            temperature: Some(0.5),
            top_p: Some(0.5),
            tools: Some(vec![Tool {
                r#type: "function".into(),
                function: ToolFunction {
                    name: "myFunction".into(),
                    description: Some("This is a test function".into()),
                    parameters: Some(json!({"key": "value"})),
                    strict: Some(true),
                },
            }]),
            user: Some("test".into()),
        }
    }
}

impl RequestBody {
    pub fn to_generate_request(self, request_id: String) -> GenerateRequest {
        let model = self.model();
        let inputs = model.messages_to_prompt(self.messages());
        let frequency_penalty = self.frequency_penalty();
        let max_new_tokens = self.max_completion_tokens();
        let decoder_input_details = self.logprobs().unwrap_or_default();
        let repetition_penalty = self.presence_penalty();
        let stop = match self.stop() {
            Some(StopCondition::Array(stop_tokens)) => stop_tokens.clone(),
            Some(StopCondition::String(stop_token)) => vec![stop_token.clone()],
            None => Vec::new(),
        };
        let seed = self.seed();
        let temperature = self.temperature();
        let top_p = self.top_p();
        let _user = self.user();
        let n = self.n.unwrap_or(1);
        let parameters = GenerateParameters {
            best_of: None,
            temperature,
            repetition_penalty,
            frequency_penalty,
            max_new_tokens,
            repeat_last_n: None,
            top_k: None,
            top_p,
            typical_p: None,
            do_sample: true,
            return_full_text: Some(false),
            stop,
            truncate: None,
            decoder_input_details,
            random_seed: seed,
            top_n_tokens: None,
            n,
        };
        GenerateRequest {
            request_id,
            inputs,
            parameters,
        }
    }
}

#[derive(Debug, PartialEq, Eq, Serialize, Deserialize, ToSchema)]
pub struct ChatCompletionResponse {
    pub id: String,
    pub object: String,
    pub created: u64,
    pub model: String,
    pub system_fingerprint: String,
    pub choices: Vec<Choice>,
    pub usage: Usage,
}

#[derive(Debug, PartialEq, Eq, Serialize, Deserialize)]
pub struct Choice {
    pub index: u32,
    pub message: Message,
    pub logprobs: Option<Value>,
    pub finish_reason: FinishReason,
}

#[derive(Debug, PartialEq, Eq, Serialize, Deserialize)]
#[serde(rename_all = "snake_case")]
pub enum FinishReason {
    Stopped,
    LengthCapped,
    ContentFilter,
}

impl TryFrom<Option<&str>> for FinishReason {
    type Error = String;

    fn try_from(value: Option<&str>) -> Result<Self, Self::Error> {
        match value {
            Some("stopped") => Ok(FinishReason::Stopped),
            Some("length_capped") => Ok(FinishReason::LengthCapped),
            Some("content_filter") => Ok(FinishReason::ContentFilter),
            None => Ok(FinishReason::Stopped),
            _ => Err(format!("Invalid finish reason: {}", value.unwrap())),
        }
    }
}

#[derive(Debug, PartialEq, Eq, Serialize, Deserialize)]
pub struct Usage {
    pub prompt_tokens: u32,
    pub completion_tokens: u32,
    pub total_tokens: u32,
}

impl TryFrom<(String, GenerateRequestOutput)> for ChatCompletionResponse {
    type Error = String;

    fn try_from((model, value): (String, GenerateRequestOutput)) -> Result<Self, Self::Error> {
        let inference_outputs = value.inference_outputs;
        let choices = inference_outputs
            .iter()
            .map(|output| {
                Ok(Choice {
                    index: output.index as u32,
                    message: Message::Assistant {
                        content: Some(MessageContent::Text(output.output_text.clone())),
                        name: None,
                        refusal: None,
                        tool_calls: vec![],
                    },
                    logprobs: Some(
                        serde_json::to_value(&output.logprobs)
                            .map_err(|e| format!("Failed to convert logprobs to JSON: {}", e))?,
                    ),
                    finish_reason: FinishReason::try_from(output.finish_reason.as_deref())?,
                })
            })
            .collect::<Result<Vec<Choice>, Self::Error>>()?;
        let prompt_tokens = value.prompt_token_ids.len() as u32;
        let completion_tokens = inference_outputs
            .iter()
            .map(|o| o.token_ids.len())
            .sum::<usize>() as u32;
        let total_tokens = prompt_tokens + completion_tokens;

        let now = Instant::now();
        let finished_time = value
            .metrics
            .read()
            .expect("Failed to read metrics from the inference output response")
            .finished_time
            .ok_or("Finished time not found")?;
        let duration = now.duration_since(finished_time);
        let system_now = SystemTime::now();
        let system_duration = system_now
            .duration_since(SystemTime::UNIX_EPOCH)
            .expect("Failed to get system duration");
        let created = system_duration.as_millis() as u64 - duration.as_millis() as u64;

        Ok(ChatCompletionResponse {
            id: value.request_id,
            object: "chat.completions".into(),
            created,
            model,
            system_fingerprint: "vllm".into(),
            choices,
            usage: Usage {
                prompt_tokens,
                completion_tokens,
                total_tokens,
            },
        })
    }
}

/// Represents a chunk of a streaming chat completion response.
#[derive(Debug, PartialEq, Eq, Serialize, Deserialize, ToSchema)]
pub struct ChatCompletionChunk {
    /// A unique identifier for this chat completion.
    pub id: String,
    /// The object type, which is "chat.completion" for this struct.
    pub object: String,
    /// The Unix timestamp (in seconds) of when the chat completion was created.
    pub created: u64,
    /// The model used for this chat completion.
    pub model: String,
    /// A unique identifier for the model's configuration and version.
    pub system_fingerprint: String,
    /// An array of chat completion choices. Each choice represents a possible completion for the input.
    pub choices: Vec<StreamChoice>,
    /// Usage statistics for the completion request.
    pub usage: Usage,
}

/// Represents a single choice in a streaming chat completion response.
#[derive(Debug, PartialEq, Eq, Serialize, Deserialize)]
pub struct StreamChoice {
    /// The index of this choice in the list of choices.
    pub index: u32,
    /// The delta (incremental update) for this choice.
    pub delta: Delta,
    /// Log probabilities for the tokens in this choice, if requested.
    #[serde(default, skip_serializing_if = "Option::is_none")]
    pub logprobs: Option<Value>,
    /// The reason why the model stopped generating tokens, if applicable.
    #[serde(default, skip_serializing_if = "Option::is_none")]
    pub finish_reason: Option<String>,
}

/// Represents the delta (incremental update) in a streaming chat completion response.
#[derive(Debug, PartialEq, Eq, Serialize, Deserialize)]
pub struct Delta {
    /// The role of the message author (e.g., "assistant").
    pub role: String,
    /// The content of the message, if any.
    #[serde(default, skip_serializing_if = "Option::is_none")]
    pub content: Option<String>,
    /// A refusal message, if the assistant refuses to respond.
    #[serde(default, skip_serializing_if = "Option::is_none")]
    pub refusal: Option<String>,
    /// A list of tool calls made by the assistant, if any.
    #[serde(default, skip_serializing_if = "Vec::is_empty")]
    pub tool_calls: Vec<ToolCall>,
}

impl TryFrom<(String, GenerateStreamingOutput)> for ChatCompletionChunk {
    type Error = String;

    fn try_from((model, value): (String, GenerateStreamingOutput)) -> Result<Self, Self::Error> {
        let id = value.request_id;
        let created = value.created;
        let usage = Usage {
            prompt_tokens: value.num_prompt_tokens as u32,
            completion_tokens: value.num_completion_tokens as u32,
            total_tokens: value.num_prompt_tokens as u32 + value.num_completion_tokens as u32,
        };
        let choices = vec![StreamChoice {
            index: 0,
            delta: Delta {
                role: "assistant".into(),
                content: Some(value.output_text),
                refusal: None,
                tool_calls: vec![],
            },
            logprobs: Some(
                serde_json::to_value(&value.logprobs)
                    .map_err(|e| format!("Failed to convert logprobs to JSON: {}", e))?,
            ),
            finish_reason: value.finish_reason,
        }];
        let chunk = ChatCompletionChunk {
            id,
            object: "chat.completion.chunk".into(),
            created,
            model,
            system_fingerprint: "vllm".into(),
            choices,
            usage,
        };
        Ok(chunk)
    }
}

#[cfg(test)]
pub mod json_schema_tests {
    // TODO: Move check functions to a test utils module.
    //! Note: These tests make use of the `expect_test` crate, and can be updated by
    //! setting `UPDATE_EXPECT=1`.
    use std::{fs::File, io::BufReader};

    use expect_test::{expect_file, ExpectFile};
    use schemars::schema_for;
    use serde_json::json;

    use super::{
        messages, ChatCompletionChunk, ChatCompletionResponse, Choice, Delta, FinishReason,
        Message, MessageContent, MessageContentPart, MessageContentPartImageUrl, Model,
        RequestBody, StreamChoice, ToolCall, ToolCallFunction, Usage,
    };
    use crate::api::validate_with_schema;

    /// Used in tandem with a schema file, this will check if there are
    /// changes to the JSON API schema, and show a diff if so.
    /// If there are changes, running the test with `UPDATE_EXPECT=1`
    /// will update the json schema file.
    fn check_schema(schema: &str, expect_file: ExpectFile) {
        expect_file.assert_eq(schema);
    }

    #[test]
    /// Used in tandem with a schema file, this will check if there are
    /// changes to the JSON API schema, and show a diff if so.
    /// If there are changes, running the test with `UPDATE_EXPECT=1`
    /// will update the json schema file.
    fn verify_request_schema() {
        let request_schema = schema_for!(RequestBody);
        let json_request_schema = serde_json::to_string_pretty(&request_schema)
            .expect("failed to parse json schema into str while verifying request schema");
        check_schema(
            &json_request_schema,
            expect_file!["../../request_schema.json"],
        );
    }

    // TODO: Add the above test for response_schema

    #[test]
    fn request_schema_control() {
        let schema_path = concat!(env!("CARGO_MANIFEST_DIR"), "/request_schema.json");
        let schema_file = File::open(schema_path).expect("request_schema.json not found, try running the verify_request_schema test with UPDATE_EXPECT=1 and try again.");
        let reader = BufReader::new(schema_file);
        let schema: serde_json::Value =
            serde_json::from_reader(reader).expect("failed to read request schema");
        let validator = jsonschema::draft7::new(&schema)
            .expect("failed to create validator from request schema");
        let request = serde_json::json!(RequestBody::control());
        assert!(
            validate_with_schema(validator, request).is_none(),
            "Failed to validate control from request schema.\nThe AtomaAPI JSON schema is auto generated by running 'UPDATE_EXPECT=1 cargo test verify_request_schema' and is located in 'server/request_schema.json'."
        );
    }

    #[test]
    fn deserialize_request_body_basic() {
        let json_request_body = r#"
            {
                "model": "meta-llama/Meta-Llama-3-8B-Instruct",
                "messages": [
                    {
                        "role": "system",
                        "content": "You are a helpful assistant"
                    }
                ]
            }
        "#;

        let request_body: Result<RequestBody, serde_json::Error> =
            serde_json::from_str(json_request_body);
        assert!(request_body.is_ok());
    }

    #[test]
    fn deserialize_system_message() {
        let json_system_message_text = r#"
            {
                "role": "system",
                "content": "Hello, World!"
            }
        "#;

        let system_message: Result<Message, serde_json::Error> =
            serde_json::from_str(json_system_message_text);
        assert_eq!(
            system_message.unwrap(),
            Message::System {
                content: Some(MessageContent::Text("Hello, World!".to_string())),
                name: None
            }
        );
    }

    #[test]
    fn deserialize_user_message() {
        let json_user_message_text = r#"
            {
                "role": "user",
                "content": [
                    {
                        "type": "text",
                        "text": "Hello, World!"
                    },
                    {
                        "type": "image",
                        "image_url": {
                            "url": "http://example.com/image.png",
                            "detail": "high"
                        }
                    }
                ]
            }
        "#;

        let user_message: Result<Message, serde_json::Error> =
            serde_json::from_str(json_user_message_text);
        assert_eq!(
            user_message.unwrap(),
            Message::User {
                content: Some(MessageContent::Array(vec![
                    MessageContentPart::Text {
                        r#type: "text".into(),
                        text: "Hello, World!".into(),
                    },
                    MessageContentPart::Image {
                        r#type: "image".into(),
                        image_url: MessageContentPartImageUrl {
                            url: "http://example.com/image.png".into(),
                            detail: Some("high".into()),
                        },
                    },
                ])),
                name: None,
            }
        );
    }

    #[test]
    fn deserialize_assistant_message() {
        let json_assistant_message_text = r#"
            {
                "role": "assistant",
                "content": "Sure! Here is your answer: ...",
                "refusal": null,
                "tool_calls": [{
                    "id": "chatcmpl-123",
                    "type": "function",
                    "function": {
                        "name": "myFunction",
                        "arguments": {
                            "key": "value"
                        }
                    }
                }]
            }
        "#;

        let assistant_message: Result<Message, serde_json::Error> =
            serde_json::from_str(json_assistant_message_text);
        assert_eq!(
            assistant_message.unwrap(),
            Message::Assistant {
                content: Some(MessageContent::Text(
                    "Sure! Here is your answer: ...".to_string()
                )),
                name: None,
                refusal: None,
                tool_calls: vec![ToolCall {
                    id: "chatcmpl-123".into(),
                    r#type: "function".into(),
                    function: ToolCallFunction {
                        name: "myFunction".into(),
                        arguments: json!({"key": "value"}),
                    },
                }],
            }
        );
    }

    #[test]
    fn deserialize_tool_message() {
        let json_tool_message_text = r#"
            {
                "role": "tool",
                "content": "Using tool ...",
                "tool_call_id": "123"
            }
        "#;

        let tool_message: Result<Message, serde_json::Error> =
            serde_json::from_str(json_tool_message_text);
        assert_eq!(
            tool_message.unwrap(),
            Message::Tool {
                content: Some(MessageContent::Text("Using tool ...".to_string())),
                tool_call_id: "123".into(),
            }
        );
    }

    #[test]
    fn deserialize_message_content_text() {
        let json_message_content_text = r#"
            "Hello, World!"
        "#;

        let message_content: Result<MessageContent, serde_json::Error> =
            serde_json::from_str(json_message_content_text);
        assert!(message_content.is_ok());
    }

    #[test]
    fn deserialize_message_content_array() {
        let json_message_content_array = r#"
            [
                {
                    "type": "text",
                    "text": "Hello, World!"
                },
                {
                    "type": "image",
                    "image_url": {
                        "url": "http://example.com/image.png",
                        "detail": "high"
                    }
                }
            ]
        "#;

        let message_content: Result<MessageContent, serde_json::Error> =
            serde_json::from_str(json_message_content_array);
        assert!(message_content.is_ok());
    }

    #[test]
    fn test_empty_prompt() {
        let messages: Vec<Message> = vec![];
        let result = messages::messages_to_llama3_prompt(&messages);
        assert_eq!(result, "<|begin_of_text|>");
    }

    #[test]
    fn test_system_message_only() {
        let messages = vec![Message::System {
            content: Some(MessageContent::Text(
                "You are a helpful assistant.".to_string(),
            )),
            name: None,
        }];
        let result = messages::messages_to_llama3_prompt(&messages);
        let expected = "<|begin_of_text|><|start_header_id|>system<|end_header_id|>\n\nYou are a helpful assistant.<|eot_id|>";
        assert_eq!(result, expected);
    }

    #[test]
    fn test_user_message_only() {
        let messages = vec![Message::User {
            content: Some(MessageContent::Text("Hello, who are you?".to_string())),
            name: None,
        }];
        let result = messages::messages_to_llama3_prompt(&messages);
        let expected = "<|begin_of_text|><|start_header_id|>user<|end_header_id|>\n\nHello, who are you?<|eot_id|>";
        assert_eq!(result, expected);
    }

    #[test]
    fn test_assistant_message_only() {
        let messages = vec![Message::Assistant {
            content: Some(MessageContent::Text("I am an AI assistant.".to_string())),
            name: None,
            refusal: None,
            tool_calls: vec![],
        }];
        let result = messages::messages_to_llama3_prompt(&messages);
        let expected = "<|begin_of_text|><|start_header_id|>assistant<|end_header_id|>\n\nI am an AI assistant.<|eot_id|>";
        assert_eq!(result, expected);
    }

    #[test]
    fn test_tool_message_only() {
        let messages = vec![Message::Tool {
            content: Some(MessageContent::Text("25 C".to_string())),
            tool_call_id: "get_weather".to_string(),
        }];
        let result = messages::messages_to_llama3_prompt(&messages);
        let expected =
            "<|begin_of_text|><|start_header_id|>ipython<|end_header_id|>\n\n25 C<|eot_id|>";
        assert_eq!(result, expected);
    }

    #[test]
    fn test_system_and_user() {
<<<<<<< HEAD
=======
        let messages = vec![
            Message::System {
                content: Some(MessageContent::Text(
                    "You are a helpful assistant.".to_string(),
                )),
                name: None,
            },
            Message::User {
                content: Some(MessageContent::Text("Hello, who are you?".to_string())),
                name: None,
            },
        ];
        let result = messages::messages_to_llama3_prompt(&messages);
        let expected = concat!(
            "<|begin_of_text|>",
            "<|start_header_id|>system<|end_header_id|>\n\n",
            "You are a helpful assistant.<|eot_id|>",
            "<|start_header_id|>user<|end_header_id|>\n\n",
            "Hello, who are you?<|eot_id|>",
        );
        assert_eq!(result, expected);
    }

    #[test]
    fn test_system_and_assistant() {
        let messages = vec![
            Message::System {
                content: Some(MessageContent::Text(
                    "You are a helpful assistant.".to_string(),
                )),
                name: None,
            },
            Message::Assistant {
                content: Some(MessageContent::Text("I am an AI assistant.".to_string())),
                name: None,
                refusal: None,
                tool_calls: vec![],
            },
        ];
        let result = messages::messages_to_llama3_prompt(&messages);
        let expected = concat!(
            "<|begin_of_text|>",
            "<|start_header_id|>system<|end_header_id|>\n\n",
            "You are a helpful assistant.<|eot_id|>",
            "<|start_header_id|>assistant<|end_header_id|>\n\n",
            "I am an AI assistant.<|eot_id|>",
        );
        assert_eq!(result, expected);
    }

    #[test]
    fn test_user_and_assistant() {
        let messages = vec![
            Message::User {
                content: Some(MessageContent::Text("Hello, who are you?".to_string())),
                name: None,
            },
            Message::Assistant {
                content: Some(MessageContent::Text("I am an AI assistant.".to_string())),
                name: None,
                refusal: None,
                tool_calls: vec![],
            },
        ];
        let result = messages::messages_to_llama3_prompt(&messages);
        let expected = concat!(
            "<|begin_of_text|>",
            "<|start_header_id|>user<|end_header_id|>\n\n",
            "Hello, who are you?<|eot_id|>",
            "<|start_header_id|>assistant<|end_header_id|>\n\n",
            "I am an AI assistant.<|eot_id|>",
        );
        assert_eq!(result, expected);
    }

    #[test]
    fn test_system_user_assistant() {
>>>>>>> cf100638
        let messages = vec![
            Message::System {
                content: Some(MessageContent::Text(
                    "You are a helpful assistant.".to_string(),
                )),
                name: None,
            },
            Message::User {
                content: Some(MessageContent::Text("Hello, who are you?".to_string())),
                name: None,
            },
        ];
        let result = messages::messages_to_llama3_prompt(&messages);
        let expected = concat!(
            "<|begin_of_text|>",
            "<|start_header_id|>system<|end_header_id|>\n\n",
            "You are a helpful assistant.<|eot_id|>",
            "<|start_header_id|>user<|end_header_id|>\n\n",
            "Hello, who are you?<|eot_id|>",
        );
        assert_eq!(result, expected);
    }

    #[test]
    fn test_system_and_assistant() {
        let messages = vec![
            Message::System {
                content: Some(MessageContent::Text(
<<<<<<< HEAD
                    "You are a helpful assistant.".to_string(),
=======
                    "What is the weather in SF?".to_string(),
>>>>>>> cf100638
                )),
                name: None,
            },
            Message::Assistant {
<<<<<<< HEAD
                content: Some(MessageContent::Text("I am an AI assistant.".to_string())),
                name: None,
                refusal: None,
                tool_calls: vec![],
            },
        ];
        let result = messages::messages_to_llama3_prompt(&messages);
        let expected = concat!(
            "<|begin_of_text|>",
            "<|start_header_id|>system<|end_header_id|>\n\n",
            "You are a helpful assistant.<|eot_id|>",
            "<|start_header_id|>assistant<|end_header_id|>\n\n",
            "I am an AI assistant.<|eot_id|>",
        );
        assert_eq!(result, expected);
    }

    #[test]
    fn test_user_and_assistant() {
        let messages = vec![
            Message::User {
                content: Some(MessageContent::Text("Hello, who are you?".to_string())),
                name: None,
=======
                content: None,
                name: None,
                refusal: None,
                tool_calls: vec![ToolCall {
                    id: "get_weather".to_string(),
                    r#type: "function".to_string(),
                    function: ToolCallFunction {
                        name: "get_weather".to_string(),
                        arguments: json!({
                            "city": "San Francisco",
                            "metric": "celsius"
                        }),
                    },
                }],
            },
            Message::Tool {
                content: Some(MessageContent::Text("\"25 C\"".to_string())),
                tool_call_id: "get_weather".to_string(),
>>>>>>> cf100638
            },
            Message::Assistant {
                content: Some(MessageContent::Text("I am an AI assistant.".to_string())),
                name: None,
                refusal: None,
                tool_calls: vec![],
            },
        ];
        let result = messages::messages_to_llama3_prompt(&messages);
        let expected = concat!(
            "<|begin_of_text|>",
            "<|start_header_id|>user<|end_header_id|>\n\n",
            "Hello, who are you?<|eot_id|>",
            "<|start_header_id|>assistant<|end_header_id|>\n\n",
            "I am an AI assistant.<|eot_id|>",
        );
        assert_eq!(result, expected);
    }

    #[test]
    fn test_system_user_assistant() {
        let messages = vec![
            Message::System {
                content: Some(MessageContent::Text(
                    "You are a helpful assistant.".to_string(),
                )),
                name: None,
            },
            Message::User {
                content: Some(MessageContent::Text(
<<<<<<< HEAD
                    "What is the weather in SF?".to_string(),
                )),
                name: None,
            },
            Message::Assistant {
                content: None,
                name: None,
                refusal: None,
                tool_calls: vec![ToolCall {
                    id: "get_weather".to_string(),
                    r#type: "function".to_string(),
                    function: ToolCallFunction {
                        name: "get_weather".to_string(),
                        arguments: json!({
                            "city": "San Francisco",
                            "metric": "celsius"
                        }),
                    },
                }],
            },
            Message::Tool {
                content: Some(MessageContent::Text("\"25 C\"".to_string())),
                tool_call_id: "get_weather".to_string(),
            },
            Message::Assistant {
                content: Some(MessageContent::Text(
=======
>>>>>>> cf100638
                    "The weather in San Francisco is 25 C.".to_string(),
                )),
                name: None,
                refusal: None,
                tool_calls: vec![],
            },
        ];
        let result = messages::messages_to_llama3_prompt(&messages);
        let expected = concat!(
            "<|begin_of_text|>",
            // System message
            "<|start_header_id|>system<|end_header_id|>\n\n",
            "You are a helpful assistant.<|eot_id|>",
            // User message
            "<|start_header_id|>user<|end_header_id|>\n\n",
            "What is the weather in SF?<|eot_id|>",
            // Assistant message with tool call
            "<|start_header_id|>assistant<|end_header_id|>\n\n",
            "<|python_tag|>[get_weather(city='San Francisco', metric='celsius')]<|eot_id|>",
            // Tool response
            "<|start_header_id|>ipython<|end_header_id|>\n\n",
            "\"25 C\"<|eot_id|>",
            // Assistant's final response
            "<|start_header_id|>assistant<|end_header_id|>\n\n",
            "The weather in San Francisco is 25 C.<|eot_id|>",
        );
        assert_eq!(result, expected);
    }
<<<<<<< HEAD

    #[test]
    fn test_tool_call_with_multiple_functions() {
        let messages = vec![Message::Assistant {
            content: None,
            name: None,
            refusal: None,
            tool_calls: vec![
                ToolCall {
                    id: "1".to_string(),
                    r#type: "function".to_string(),
                    function: ToolCallFunction {
                        name: "func1".to_string(),
                        arguments: json!({
                            "param1": "value1"
                        }),
                    },
                },
                ToolCall {
                    id: "2".to_string(),
                    r#type: "function".to_string(),
                    function: ToolCallFunction {
                        name: "func2".to_string(),
                        arguments: json!({
                            "param2": "value2"
                        }),
                    },
                },
            ],
        }];
        let result = messages::messages_to_llama3_prompt(&messages);
        let expected = concat!(
            "<|begin_of_text|>",
            "<|start_header_id|>assistant<|end_header_id|>\n\n",
            "<|python_tag|>[func1(param1='value1'), func2(param2='value2')]<|eot_id|>",
        );
        assert_eq!(result, expected);
    }

    #[cfg(test)]
    mod tests {
        use super::*;

        #[test]
        fn test_system_message() {
            let messages = vec![Message::System {
                content: Some(MessageContent::Text(
                    "You are Hermes 3, a superintelligent AI.".to_string(),
                )),
                name: None,
            }];

            let prompt = messages::messages_to_hermes3_prompt(&messages);
            let expected =
                "<|im_start|>system\nYou are Hermes 3, a superintelligent AI.\n<|im_end|>\n";
            assert_eq!(prompt, expected);
        }

        #[test]
        fn test_user_message() {
            let messages = vec![Message::User {
                content: Some(MessageContent::Text("Hello, who are you?".to_string())),
                name: None,
            }];

            let prompt = messages::messages_to_hermes3_prompt(&messages);
            let expected = "<|im_start|>user\nHello, who are you?\n<|im_end|>\n";
            assert_eq!(prompt, expected);
        }

        #[test]
        fn test_assistant_message() {
            let messages = vec![Message::Assistant {
                content: Some(MessageContent::Text(
                    "I am Hermes 3, a superintelligent AI.".to_string(),
                )),
                name: None,
                refusal: None,
                tool_calls: vec![],
            }];

            let prompt = messages::messages_to_hermes3_prompt(&messages);
            let expected =
                "<|im_start|>assistant\nI am Hermes 3, a superintelligent AI.\n<|im_end|>\n";
            assert_eq!(prompt, expected);
        }

        #[test]
        fn test_tool_message() {
            let messages = vec![Message::Tool {
                content: Some(MessageContent::Text("Tool response here.".to_string())),
                tool_call_id: "tool_call_id".to_string(),
            }];

            let prompt = messages::messages_to_hermes3_prompt(&messages);
            let expected = "<|im_start|>tool\nTool response here.\n<|im_end|>\n";
            assert_eq!(prompt, expected);
        }

        #[test]
        fn test_tool_call_in_assistant_message() {
            let tool_call = ToolCall {
                id: "1".to_string(),
                r#type: "function".to_string(),
                function: ToolCallFunction {
                    name: "get_stock_fundamentals".to_string(),
                    arguments: serde_json::json!({"symbol": "TSLA"}),
                },
            };

            let messages = vec![Message::Assistant {
                content: None,
                name: None,
                refusal: None,
                tool_calls: vec![tool_call],
            }];

            let prompt = messages::messages_to_hermes3_prompt(&messages);
            let expected = "<|im_start|>assistant\n<tool_call>{\"arguments\": {\"symbol\": \"TSLA\"}, \"name\": \"get_stock_fundamentals\"}</tool_call>\n<|im_end|>\n";
            assert_eq!(prompt, expected);
        }

        #[test]
        fn test_mixed_messages() {
            let messages = vec![
                Message::System {
                    content: Some(MessageContent::Text(
                        "You are Hermes 3, a superintelligent AI.".to_string(),
                    )),
                    name: None,
                },
                Message::User {
                    content: Some(MessageContent::Text(
                        "Fetch stock data for TSLA.".to_string(),
                    )),
                    name: None,
                },
                Message::Assistant {
                    content: Some(MessageContent::Text("Fetching stock data...".to_string())),
                    name: None,
                    refusal: None,
                    tool_calls: vec![],
                },
            ];

            let prompt = messages::messages_to_hermes3_prompt(&messages);
            let expected = concat!(
                "<|im_start|>system\nYou are Hermes 3, a superintelligent AI.\n<|im_end|>\n",
                "<|im_start|>user\nFetch stock data for TSLA.\n<|im_end|>\n",
                "<|im_start|>assistant\nFetching stock data...\n<|im_end|>\n"
            );
            assert_eq!(prompt, expected);
        }

        #[test]
        fn test_hermes3_empty_messages() {
            let messages: Vec<Message> = vec![];

            let prompt = messages::messages_to_hermes3_prompt(&messages);
            let expected = ""; // Empty messages should result in an empty prompt
            assert_eq!(prompt, expected);
        }

        #[test]
        fn test_hermes3_missing_content_in_message() {
            let messages = vec![Message::User {
                content: None,
                name: None,
            }];

            let prompt = messages::messages_to_hermes3_prompt(&messages);
            let expected = "<|im_start|>user\n\n<|im_end|>\n"; // Handle missing content as an empty string
            assert_eq!(prompt, expected);
        }

        #[test]
        fn test_hermes3_multiple_tool_calls() {
            let tool_call1 = ToolCall {
                id: "1".to_string(),
                r#type: "function".to_string(),
                function: ToolCallFunction {
                    name: "get_stock_fundamentals".to_string(),
                    arguments: serde_json::json!({"symbol": "TSLA"}),
                },
            };

            let tool_call2 = ToolCall {
                id: "2".to_string(),
                r#type: "function".to_string(),
                function: ToolCallFunction {
                    name: "get_crypto_data".to_string(),
                    arguments: serde_json::json!({"symbol": "BTC"}),
                },
            };

            let messages = vec![Message::Assistant {
                content: None,
                name: None,
                refusal: None,
                tool_calls: vec![tool_call1, tool_call2],
            }];

            let prompt = messages::messages_to_hermes3_prompt(&messages);
            let expected = "<|im_start|>assistant\n<tool_call>{\"arguments\": {\"symbol\": \"TSLA\"}, \"name\": \"get_stock_fundamentals\"}, {\"arguments\": {\"symbol\": \"BTC\"}, \"name\": \"get_crypto_data\"}</tool_call>\n<|im_end|>\n";
            assert_eq!(prompt, expected);
        }

        #[test]
        fn test_hermes3_tool_message_with_tool_call_id() {
            let messages = vec![Message::Tool {
                content: Some(MessageContent::Text("Stock data for TSLA".to_string())),
                tool_call_id: "123".to_string(),
            }];

            let prompt = messages::messages_to_hermes3_prompt(&messages);
            let expected = "<|im_start|>tool\nStock data for TSLA\n<|im_end|>\n";
            assert_eq!(prompt, expected);
        }

        #[test]
        fn test_hermes3_system_and_user_message_no_content() {
            let messages = vec![
                Message::System {
                    content: None,
                    name: None,
                },
                Message::User {
                    content: None,
                    name: None,
                },
            ];

            let prompt = messages::messages_to_hermes3_prompt(&messages);
            let expected = "<|im_start|>system\n\n<|im_end|>\n<|im_start|>user\n\n<|im_end|>\n";
            assert_eq!(prompt, expected);
        }
=======

    #[test]
    fn test_tool_call_with_multiple_functions() {
        let messages = vec![Message::Assistant {
            content: None,
            name: None,
            refusal: None,
            tool_calls: vec![
                ToolCall {
                    id: "1".to_string(),
                    r#type: "function".to_string(),
                    function: ToolCallFunction {
                        name: "func1".to_string(),
                        arguments: json!({
                            "param1": "value1"
                        }),
                    },
                },
                ToolCall {
                    id: "2".to_string(),
                    r#type: "function".to_string(),
                    function: ToolCallFunction {
                        name: "func2".to_string(),
                        arguments: json!({
                            "param2": "value2"
                        }),
                    },
                },
            ],
        }];
        let result = messages::messages_to_llama3_prompt(&messages);
        let expected = concat!(
            "<|begin_of_text|>",
            "<|start_header_id|>assistant<|end_header_id|>\n\n",
            "<|python_tag|>[func1(param1='value1'), func2(param2='value2')]<|eot_id|>",
        );
        assert_eq!(result, expected);
>>>>>>> cf100638
    }

    #[test]
    fn test_messages_to_llama2_prompt() {
        let messages = vec![
            Message::System {
                content: Some(MessageContent::Text(
                    "You are a helpful assistant.".to_string(),
                )),
                name: None,
            },
            Message::User {
                content: Some(MessageContent::Text("Hello, how are you?".to_string())),
                name: None,
            },
            Message::Assistant {
                content: Some(MessageContent::Text(
                    "I'm doing well, thank you! How can I assist you today?".to_string(),
                )),
                name: None,
                refusal: None,
                tool_calls: Vec::new(),
            },
            Message::User {
                content: Some(MessageContent::Text("Can you tell me a joke?".to_string())),
                name: None,
            },
            Message::Assistant {
                content: Some(MessageContent::Text(
                    "Sure! Why did the computer show up at work late? Because it had a hard drive!"
                        .to_string(),
                )),
                name: None,
                refusal: None,
                tool_calls: Vec::new(),
            },
        ];

        let model = Model::Llama27b;

        let prompt = model.messages_to_prompt(&messages);

        let expected_prompt = "<s>[INST] <<SYS>>\nYou are a helpful assistant.\n<</SYS>>\n\nHello, how are you? [/INST]\nI'm doing well, thank you! How can I assist you today?\n[INST] Can you tell me a joke? [/INST]\nSure! Why did the computer show up at work late? Because it had a hard drive!\n";

        assert_eq!(prompt, expected_prompt);
    }

    #[test]
    fn test_empty_string_message() {
        let messages = vec![
            Message::System {
                content: Some(MessageContent::Text("".to_string())),
                name: None,
            },
            Message::User {
                content: Some(MessageContent::Text("".to_string())),
                name: None,
            },
            Message::Assistant {
                content: Some(MessageContent::Text("".to_string())),
                name: None,
                refusal: None,
                tool_calls: Vec::new(),
            },
        ];

        let model = Model::Llama27b;

        let prompt = model.messages_to_prompt(&messages);

        let expected_prompt = "<s>[INST] <<SYS>>\n\n<</SYS>>\n\n [/INST]\n\n";

        assert_eq!(prompt, expected_prompt);
    }

    #[test]
    fn test_no_system_message() {
        let messages = vec![
            Message::User {
                content: Some(MessageContent::Text(
                    "What is the weather like?".to_string(),
                )),
                name: None,
            },
            Message::Assistant {
                content: Some(MessageContent::Text(
                    "The weather is sunny today.".to_string(),
                )),
                name: None,
                refusal: None,
                tool_calls: Vec::new(),
            },
        ];

        let model = Model::Llama27b;

        let prompt = model.messages_to_prompt(&messages);

        let expected_prompt =
            "<s>[INST] What is the weather like? [/INST]\nThe weather is sunny today.\n";

        assert_eq!(prompt, expected_prompt);
    }

    #[test]
    fn test_only_system_and_assistant_messages() {
        let messages = vec![
            Message::System {
                content: Some(MessageContent::Text("You are an AI assistant.".to_string())),
                name: None,
            },
            Message::Assistant {
                content: Some(MessageContent::Text(
                    "Hello, how can I assist you today?".to_string(),
                )),
                name: None,
                refusal: None,
                tool_calls: Vec::new(),
            },
        ];

        let model = Model::Llama27b;

        let prompt = model.messages_to_prompt(&messages);

        let expected_prompt = "<s>[INST] <<SYS>>\nYou are an AI assistant.\n<</SYS>>\n\n[/INST]\nHello, how can I assist you today?\n";

        assert_eq!(prompt, expected_prompt);
    }

    #[test]
    fn test_only_user_message() {
        let messages = vec![Message::User {
            content: Some(MessageContent::Text("Is the sky blue?".to_string())),
            name: None,
        }];

        let model = Model::Llama27b;

        let prompt = model.messages_to_prompt(&messages);

        let expected_prompt = "<s>[INST] Is the sky blue? [/INST]\n";

        assert_eq!(prompt, expected_prompt);
    }

    #[test]
    fn test_only_system_message() {
        let messages = vec![Message::System {
            content: Some(MessageContent::Text(
                "You are a helpful AI assistant.".to_string(),
            )),
            name: None,
        }];

        let model = Model::Llama27b;

        let prompt = model.messages_to_prompt(&messages);

        let expected_prompt =
            "<s>[INST] <<SYS>>\nYou are a helpful AI assistant.\n<</SYS>>\n\n[/INST]\n";

        assert_eq!(prompt, expected_prompt);
    }

    #[test]
    fn test_only_assistant_message() {
        let messages = vec![Message::Assistant {
            content: Some(MessageContent::Text(
                "You are a helpful AI assistant.".to_string(),
            )),
            name: None,
            refusal: None,
            tool_calls: Vec::new(),
        }];

        let model = Model::Llama27b;

        let prompt = model.messages_to_prompt(&messages);

        let expected_prompt = "<s>You are a helpful AI assistant.\n";

        assert_eq!(prompt, expected_prompt);
    }

    #[test]
    fn test_deserialize_chat_completion_response() {
        let json = json!({
            "id": "chatcmpl-123",
            "object": "chat.completion",
            "created": 1677652288,
            "model": "llama",
            "system_fingerprint": "fp_44709d6fcb",
            "choices": [{
                "index": 0,
                "message": {
                    "role": "assistant",
                    "content": "Hello, how can I help you today?"
                },
                "finish_reason": "stopped"
            }],
            "usage": {
                "prompt_tokens": 9,
                "completion_tokens": 12,
                "total_tokens": 21
            }
        });

        let response: ChatCompletionResponse = serde_json::from_value(json).unwrap();

        assert_eq!(response.id, "chatcmpl-123");
        assert_eq!(response.object, "chat.completion");
        assert_eq!(response.created, 1677652288);
        assert_eq!(response.model, "llama");
        assert_eq!(response.system_fingerprint, "fp_44709d6fcb");
        assert_eq!(response.choices.len(), 1);
        assert_eq!(response.choices[0].index, 0);
        assert_eq!(
            response.choices[0].message,
            Message::Assistant {
                content: Some(MessageContent::Text(
                    "Hello, how can I help you today?".to_string()
                )),
                name: None,
                refusal: None,
                tool_calls: vec![],
            }
        );
        assert_eq!(response.choices[0].finish_reason, FinishReason::Stopped);
        assert_eq!(response.usage.prompt_tokens, 9);
        assert_eq!(response.usage.completion_tokens, 12);
        assert_eq!(response.usage.total_tokens, 21);
    }

    #[test]
    fn test_deserialize_choice() {
        let json = json!({
            "index": 0,
            "message": {
                "role": "assistant",
                "content": "Hello, how can I help you today?"
            },
            "finish_reason": "stopped"
        });

        let choice: Choice = serde_json::from_value(json).unwrap();

        assert_eq!(choice.index, 0);
        assert!(matches!(choice.message, Message::Assistant { .. }));
        assert!(matches!(choice.finish_reason, FinishReason::Stopped));
    }

    #[test]
    fn test_deserialize_finish_reason() {
        assert_eq!(
            serde_json::from_str::<FinishReason>("\"stopped\"").unwrap(),
            FinishReason::Stopped
        );
        assert_eq!(
            serde_json::from_str::<FinishReason>("\"length_capped\"").unwrap(),
            FinishReason::LengthCapped
        );
        assert_eq!(
            serde_json::from_str::<FinishReason>("\"content_filter\"").unwrap(),
            FinishReason::ContentFilter
        );
    }

    #[test]
    fn test_deserialize_usage() {
        let json = json!({
            "prompt_tokens": 9,
            "completion_tokens": 12,
            "total_tokens": 21
        });

        let usage: Usage = serde_json::from_value(json).unwrap();

        assert_eq!(usage.prompt_tokens, 9);
        assert_eq!(usage.completion_tokens, 12);
        assert_eq!(usage.total_tokens, 21);
    }

    #[test]
    fn test_deserialize_choice_with_logprobs() {
        let json = json!({
            "index": 0,
            "message": {
                "role": "assistant",
                "content": "Hello, how can I help you today?"
            },
            "logprobs": {
                "token_logprobs": [-0.5, -0.2, -0.3],
                "top_logprobs": [
                    {"Hello": -0.5, "Hi": -0.7},
                    {"how": -0.2, "what": -0.4},
                    {"can": -0.3, "may": -0.5}
                ]
            },
            "finish_reason": "stopped"
        });

        let choice: Choice = serde_json::from_value(json).unwrap();

        assert_eq!(choice.index, 0);
        assert!(matches!(choice.message, Message::Assistant { .. }));
        assert!(choice.logprobs.is_some());
        assert_eq!(
            choice.logprobs.unwrap(),
            json!({
                "token_logprobs": [-0.5, -0.2, -0.3],
                "top_logprobs": [
                    {"Hello": -0.5, "Hi": -0.7},
                    {"how": -0.2, "what": -0.4},
                    {"can": -0.3, "may": -0.5}
                ]
            })
        );
        assert!(matches!(choice.finish_reason, FinishReason::Stopped));
    }

    #[test]
    fn test_deserialize_delta() {
        let json = json!({
            "role": "assistant",
            "content": "Hello, how can I help you today?",
            "tool_calls": [],
            "refusal": "refusal"
        });

        let delta: Delta = serde_json::from_value(json).unwrap();

        assert_eq!(delta.role, "assistant");
        assert_eq!(
            delta.content,
            Some("Hello, how can I help you today?".to_string())
        );
        assert_eq!(delta.tool_calls, vec![]);
        assert_eq!(delta.refusal, Some("refusal".to_string()));
    }

    #[test]
    fn test_deserialize_stream_choice() {
        let json = json!({
            "index": 0,
            "delta": {
                "role": "assistant",
                "content": "Hello, how can I help you today?"
            }
        });

        let choice: StreamChoice = serde_json::from_value(json).unwrap();

        assert_eq!(choice.index, 0);
        assert_eq!(choice.delta.role, "assistant");
        assert_eq!(
            choice.delta.content,
            Some("Hello, how can I help you today?".to_string())
        );
    }

    #[test]
    fn test_deserialize_chat_completion_chunk() {
        let json = json!({
            "id": "chatcmpl-123",
            "object": "chat.completion",
            "created": 1677652288,
            "model": "llama",
            "system_fingerprint": "fp_44709d6fcb",
            "choices": [{
                "index": 0,
                "delta": {
                    "role": "assistant",
                    "content": "Hello, how can I help you today?"
                }
            }],
            "usage": {
                "prompt_tokens": 9,
                "completion_tokens": 12,
                "total_tokens": 21
            }
        });

        let chunk: ChatCompletionChunk = serde_json::from_value(json).unwrap();

        assert_eq!(chunk.id, "chatcmpl-123");
        assert_eq!(chunk.object, "chat.completion");
        assert_eq!(chunk.created, 1677652288);
        assert_eq!(chunk.model, "llama");
        assert_eq!(chunk.system_fingerprint, "fp_44709d6fcb");
        assert_eq!(chunk.choices.len(), 1);
        assert_eq!(chunk.choices[0].index, 0);
        assert_eq!(
            chunk.choices[0].delta,
            Delta {
                role: "assistant".to_string(),
                content: Some("Hello, how can I help you today?".to_string()),
                tool_calls: vec![],
                refusal: None,
            }
        );
        assert_eq!(chunk.usage.prompt_tokens, 9);
        assert_eq!(chunk.usage.completion_tokens, 12);
        assert_eq!(chunk.usage.total_tokens, 21);
    }
}<|MERGE_RESOLUTION|>--- conflicted
+++ resolved
@@ -265,11 +265,7 @@
 }
 
 pub(crate) mod messages {
-<<<<<<< HEAD
     use super::{Message, Model};
-=======
-    use super::Message;
->>>>>>> cf100638
     use tracing::warn;
 
     /// Function to convert a list of messages to a prompt string in Llama2 format.
@@ -371,11 +367,7 @@
                         prompt.push_str("<|python_tag|>[");
                         let tool_calls_str = tool_calls
                             .iter()
-<<<<<<< HEAD
                             .map(|tc| tc.function_call_string(Model::Llama318bInstruct)) // all llama3 model versions have the same functionality
-=======
-                            .map(|tc| tc.function_call_string())
->>>>>>> cf100638
                             .collect::<Vec<_>>()
                             .join(", ");
                         prompt.push_str(&tool_calls_str);
@@ -404,7 +396,6 @@
         }
 
         prompt
-<<<<<<< HEAD
     }
 
     /// Function to convert a list of messages to a prompt string in Hermes3 format.
@@ -458,8 +449,6 @@
         }
 
         prompt
-=======
->>>>>>> cf100638
     }
 }
 
@@ -591,7 +580,6 @@
 }
 
 impl ToolCall {
-<<<<<<< HEAD
     pub fn function_call_string(&self, model: Model) -> String {
         match model {
             Model::HermesLlama318b | Model::HermesLlama3170b | Model::HermesLlama31405b => {
@@ -661,47 +649,6 @@
             Model::Llama27b | Model::Llama27bChatHf | Model::Llama270b => {
                 format!("{}", self.function.name)
             }
-=======
-    pub fn function_call_string(&self) -> String {
-        // Check if arguments is a JSON object
-        if let Some(args) = self.function.arguments.as_object() {
-            let params_str = args
-                .iter()
-                .map(|(k, v)| match v {
-                    serde_json::Value::String(s) => format!("{}='{}'", k, s),
-                    serde_json::Value::Number(n) => format!("{}={}", k, n),
-                    serde_json::Value::Bool(b) => format!("{}={}", k, b),
-                    _ => format!("{}={}", k, v),
-                })
-                .collect::<Vec<_>>()
-                .join(", ");
-            format!("{}({})", self.function.name, params_str)
-        }
-        // Check if arguments is a string (e.g., serialized JSON)
-        else if let Some(args_str) = self.function.arguments.as_str() {
-            // Attempt to parse the string as JSON
-            if let Ok(serde_json::Value::Object(args)) =
-                serde_json::from_str::<serde_json::Value>(args_str)
-            {
-                let params_str = args
-                    .iter()
-                    .map(|(k, v)| match v {
-                        serde_json::Value::String(s) => format!("{}='{}'", k, s),
-                        serde_json::Value::Number(n) => format!("{}={}", k, n),
-                        serde_json::Value::Bool(b) => format!("{}={}", k, b),
-                        _ => format!("{}={}", k, v),
-                    })
-                    .collect::<Vec<_>>()
-                    .join(", ");
-                format!("{}({})", self.function.name, params_str)
-            } else {
-                // If parsing fails, include arguments as-is
-                format!("{}({})", self.function.name, args_str)
-            }
-        } else {
-            // If arguments is neither an object nor a string, include function name only
-            format!("{}()", self.function.name)
->>>>>>> cf100638
         }
     }
 }
@@ -1475,8 +1422,6 @@
 
     #[test]
     fn test_system_and_user() {
-<<<<<<< HEAD
-=======
         let messages = vec![
             Message::System {
                 content: Some(MessageContent::Text(
@@ -1554,7 +1499,6 @@
 
     #[test]
     fn test_system_user_assistant() {
->>>>>>> cf100638
         let messages = vec![
             Message::System {
                 content: Some(MessageContent::Text(
@@ -1563,60 +1507,12 @@
                 name: None,
             },
             Message::User {
-                content: Some(MessageContent::Text("Hello, who are you?".to_string())),
-                name: None,
-            },
-        ];
-        let result = messages::messages_to_llama3_prompt(&messages);
-        let expected = concat!(
-            "<|begin_of_text|>",
-            "<|start_header_id|>system<|end_header_id|>\n\n",
-            "You are a helpful assistant.<|eot_id|>",
-            "<|start_header_id|>user<|end_header_id|>\n\n",
-            "Hello, who are you?<|eot_id|>",
-        );
-        assert_eq!(result, expected);
-    }
-
-    #[test]
-    fn test_system_and_assistant() {
-        let messages = vec![
-            Message::System {
                 content: Some(MessageContent::Text(
-<<<<<<< HEAD
-                    "You are a helpful assistant.".to_string(),
-=======
                     "What is the weather in SF?".to_string(),
->>>>>>> cf100638
                 )),
                 name: None,
             },
             Message::Assistant {
-<<<<<<< HEAD
-                content: Some(MessageContent::Text("I am an AI assistant.".to_string())),
-                name: None,
-                refusal: None,
-                tool_calls: vec![],
-            },
-        ];
-        let result = messages::messages_to_llama3_prompt(&messages);
-        let expected = concat!(
-            "<|begin_of_text|>",
-            "<|start_header_id|>system<|end_header_id|>\n\n",
-            "You are a helpful assistant.<|eot_id|>",
-            "<|start_header_id|>assistant<|end_header_id|>\n\n",
-            "I am an AI assistant.<|eot_id|>",
-        );
-        assert_eq!(result, expected);
-    }
-
-    #[test]
-    fn test_user_and_assistant() {
-        let messages = vec![
-            Message::User {
-                content: Some(MessageContent::Text("Hello, who are you?".to_string())),
-                name: None,
-=======
                 content: None,
                 name: None,
                 refusal: None,
@@ -1635,66 +1531,9 @@
             Message::Tool {
                 content: Some(MessageContent::Text("\"25 C\"".to_string())),
                 tool_call_id: "get_weather".to_string(),
->>>>>>> cf100638
-            },
-            Message::Assistant {
-                content: Some(MessageContent::Text("I am an AI assistant.".to_string())),
-                name: None,
-                refusal: None,
-                tool_calls: vec![],
-            },
-        ];
-        let result = messages::messages_to_llama3_prompt(&messages);
-        let expected = concat!(
-            "<|begin_of_text|>",
-            "<|start_header_id|>user<|end_header_id|>\n\n",
-            "Hello, who are you?<|eot_id|>",
-            "<|start_header_id|>assistant<|end_header_id|>\n\n",
-            "I am an AI assistant.<|eot_id|>",
-        );
-        assert_eq!(result, expected);
-    }
-
-    #[test]
-    fn test_system_user_assistant() {
-        let messages = vec![
-            Message::System {
-                content: Some(MessageContent::Text(
-                    "You are a helpful assistant.".to_string(),
-                )),
-                name: None,
-            },
-            Message::User {
-                content: Some(MessageContent::Text(
-<<<<<<< HEAD
-                    "What is the weather in SF?".to_string(),
-                )),
-                name: None,
-            },
-            Message::Assistant {
-                content: None,
-                name: None,
-                refusal: None,
-                tool_calls: vec![ToolCall {
-                    id: "get_weather".to_string(),
-                    r#type: "function".to_string(),
-                    function: ToolCallFunction {
-                        name: "get_weather".to_string(),
-                        arguments: json!({
-                            "city": "San Francisco",
-                            "metric": "celsius"
-                        }),
-                    },
-                }],
-            },
-            Message::Tool {
-                content: Some(MessageContent::Text("\"25 C\"".to_string())),
-                tool_call_id: "get_weather".to_string(),
             },
             Message::Assistant {
                 content: Some(MessageContent::Text(
-=======
->>>>>>> cf100638
                     "The weather in San Francisco is 25 C.".to_string(),
                 )),
                 name: None,
@@ -1723,7 +1562,6 @@
         );
         assert_eq!(result, expected);
     }
-<<<<<<< HEAD
 
     #[test]
     fn test_tool_call_with_multiple_functions() {
@@ -1763,242 +1601,196 @@
         assert_eq!(result, expected);
     }
 
-    #[cfg(test)]
-    mod tests {
-        use super::*;
-
-        #[test]
-        fn test_system_message() {
-            let messages = vec![Message::System {
-                content: Some(MessageContent::Text(
-                    "You are Hermes 3, a superintelligent AI.".to_string(),
-                )),
-                name: None,
-            }];
-
-            let prompt = messages::messages_to_hermes3_prompt(&messages);
-            let expected =
-                "<|im_start|>system\nYou are Hermes 3, a superintelligent AI.\n<|im_end|>\n";
-            assert_eq!(prompt, expected);
-        }
-
-        #[test]
-        fn test_user_message() {
-            let messages = vec![Message::User {
-                content: Some(MessageContent::Text("Hello, who are you?".to_string())),
-                name: None,
-            }];
-
-            let prompt = messages::messages_to_hermes3_prompt(&messages);
-            let expected = "<|im_start|>user\nHello, who are you?\n<|im_end|>\n";
-            assert_eq!(prompt, expected);
-        }
-
-        #[test]
-        fn test_assistant_message() {
-            let messages = vec![Message::Assistant {
-                content: Some(MessageContent::Text(
-                    "I am Hermes 3, a superintelligent AI.".to_string(),
-                )),
-                name: None,
-                refusal: None,
-                tool_calls: vec![],
-            }];
-
-            let prompt = messages::messages_to_hermes3_prompt(&messages);
-            let expected =
-                "<|im_start|>assistant\nI am Hermes 3, a superintelligent AI.\n<|im_end|>\n";
-            assert_eq!(prompt, expected);
-        }
-
-        #[test]
-        fn test_tool_message() {
-            let messages = vec![Message::Tool {
-                content: Some(MessageContent::Text("Tool response here.".to_string())),
-                tool_call_id: "tool_call_id".to_string(),
-            }];
-
-            let prompt = messages::messages_to_hermes3_prompt(&messages);
-            let expected = "<|im_start|>tool\nTool response here.\n<|im_end|>\n";
-            assert_eq!(prompt, expected);
-        }
-
-        #[test]
-        fn test_tool_call_in_assistant_message() {
-            let tool_call = ToolCall {
-                id: "1".to_string(),
-                r#type: "function".to_string(),
-                function: ToolCallFunction {
-                    name: "get_stock_fundamentals".to_string(),
-                    arguments: serde_json::json!({"symbol": "TSLA"}),
-                },
-            };
-
-            let messages = vec![Message::Assistant {
-                content: None,
-                name: None,
-                refusal: None,
-                tool_calls: vec![tool_call],
-            }];
-
-            let prompt = messages::messages_to_hermes3_prompt(&messages);
-            let expected = "<|im_start|>assistant\n<tool_call>{\"arguments\": {\"symbol\": \"TSLA\"}, \"name\": \"get_stock_fundamentals\"}</tool_call>\n<|im_end|>\n";
-            assert_eq!(prompt, expected);
-        }
-
-        #[test]
-        fn test_mixed_messages() {
-            let messages = vec![
-                Message::System {
-                    content: Some(MessageContent::Text(
-                        "You are Hermes 3, a superintelligent AI.".to_string(),
-                    )),
-                    name: None,
-                },
-                Message::User {
-                    content: Some(MessageContent::Text(
-                        "Fetch stock data for TSLA.".to_string(),
-                    )),
-                    name: None,
-                },
-                Message::Assistant {
-                    content: Some(MessageContent::Text("Fetching stock data...".to_string())),
-                    name: None,
-                    refusal: None,
-                    tool_calls: vec![],
-                },
-            ];
-
-            let prompt = messages::messages_to_hermes3_prompt(&messages);
-            let expected = concat!(
-                "<|im_start|>system\nYou are Hermes 3, a superintelligent AI.\n<|im_end|>\n",
-                "<|im_start|>user\nFetch stock data for TSLA.\n<|im_end|>\n",
-                "<|im_start|>assistant\nFetching stock data...\n<|im_end|>\n"
-            );
-            assert_eq!(prompt, expected);
-        }
-
-        #[test]
-        fn test_hermes3_empty_messages() {
-            let messages: Vec<Message> = vec![];
-
-            let prompt = messages::messages_to_hermes3_prompt(&messages);
-            let expected = ""; // Empty messages should result in an empty prompt
-            assert_eq!(prompt, expected);
-        }
-
-        #[test]
-        fn test_hermes3_missing_content_in_message() {
-            let messages = vec![Message::User {
-                content: None,
-                name: None,
-            }];
-
-            let prompt = messages::messages_to_hermes3_prompt(&messages);
-            let expected = "<|im_start|>user\n\n<|im_end|>\n"; // Handle missing content as an empty string
-            assert_eq!(prompt, expected);
-        }
-
-        #[test]
-        fn test_hermes3_multiple_tool_calls() {
-            let tool_call1 = ToolCall {
-                id: "1".to_string(),
-                r#type: "function".to_string(),
-                function: ToolCallFunction {
-                    name: "get_stock_fundamentals".to_string(),
-                    arguments: serde_json::json!({"symbol": "TSLA"}),
-                },
-            };
-
-            let tool_call2 = ToolCall {
-                id: "2".to_string(),
-                r#type: "function".to_string(),
-                function: ToolCallFunction {
-                    name: "get_crypto_data".to_string(),
-                    arguments: serde_json::json!({"symbol": "BTC"}),
-                },
-            };
-
-            let messages = vec![Message::Assistant {
-                content: None,
-                name: None,
-                refusal: None,
-                tool_calls: vec![tool_call1, tool_call2],
-            }];
-
-            let prompt = messages::messages_to_hermes3_prompt(&messages);
-            let expected = "<|im_start|>assistant\n<tool_call>{\"arguments\": {\"symbol\": \"TSLA\"}, \"name\": \"get_stock_fundamentals\"}, {\"arguments\": {\"symbol\": \"BTC\"}, \"name\": \"get_crypto_data\"}</tool_call>\n<|im_end|>\n";
-            assert_eq!(prompt, expected);
-        }
-
-        #[test]
-        fn test_hermes3_tool_message_with_tool_call_id() {
-            let messages = vec![Message::Tool {
-                content: Some(MessageContent::Text("Stock data for TSLA".to_string())),
-                tool_call_id: "123".to_string(),
-            }];
-
-            let prompt = messages::messages_to_hermes3_prompt(&messages);
-            let expected = "<|im_start|>tool\nStock data for TSLA\n<|im_end|>\n";
-            assert_eq!(prompt, expected);
-        }
-
-        #[test]
-        fn test_hermes3_system_and_user_message_no_content() {
-            let messages = vec![
-                Message::System {
-                    content: None,
-                    name: None,
-                },
-                Message::User {
-                    content: None,
-                    name: None,
-                },
-            ];
-
-            let prompt = messages::messages_to_hermes3_prompt(&messages);
-            let expected = "<|im_start|>system\n\n<|im_end|>\n<|im_start|>user\n\n<|im_end|>\n";
-            assert_eq!(prompt, expected);
-        }
-=======
-
-    #[test]
-    fn test_tool_call_with_multiple_functions() {
+    #[test]
+    fn test_system_message() {
+        let messages = vec![Message::System {
+            content: Some(MessageContent::Text(
+                "You are Hermes 3, a superintelligent AI.".to_string(),
+            )),
+            name: None,
+        }];
+
+        let prompt = messages::messages_to_hermes3_prompt(&messages);
+        let expected = "<|im_start|>system\nYou are Hermes 3, a superintelligent AI.\n<|im_end|>\n";
+        assert_eq!(prompt, expected);
+    }
+
+    #[test]
+    fn test_user_message() {
+        let messages = vec![Message::User {
+            content: Some(MessageContent::Text("Hello, who are you?".to_string())),
+            name: None,
+        }];
+
+        let prompt = messages::messages_to_hermes3_prompt(&messages);
+        let expected = "<|im_start|>user\nHello, who are you?\n<|im_end|>\n";
+        assert_eq!(prompt, expected);
+    }
+
+    #[test]
+    fn test_assistant_message() {
+        let messages = vec![Message::Assistant {
+            content: Some(MessageContent::Text(
+                "I am Hermes 3, a superintelligent AI.".to_string(),
+            )),
+            name: None,
+            refusal: None,
+            tool_calls: vec![],
+        }];
+
+        let prompt = messages::messages_to_hermes3_prompt(&messages);
+        let expected = "<|im_start|>assistant\nI am Hermes 3, a superintelligent AI.\n<|im_end|>\n";
+        assert_eq!(prompt, expected);
+    }
+
+    #[test]
+    fn test_tool_message() {
+        let messages = vec![Message::Tool {
+            content: Some(MessageContent::Text("Tool response here.".to_string())),
+            tool_call_id: "tool_call_id".to_string(),
+        }];
+
+        let prompt = messages::messages_to_hermes3_prompt(&messages);
+        let expected = "<|im_start|>tool\nTool response here.\n<|im_end|>\n";
+        assert_eq!(prompt, expected);
+    }
+
+    #[test]
+    fn test_tool_call_in_assistant_message() {
+        let tool_call = ToolCall {
+            id: "1".to_string(),
+            r#type: "function".to_string(),
+            function: ToolCallFunction {
+                name: "get_stock_fundamentals".to_string(),
+                arguments: serde_json::json!({"symbol": "TSLA"}),
+            },
+        };
+
         let messages = vec![Message::Assistant {
             content: None,
             name: None,
             refusal: None,
-            tool_calls: vec![
-                ToolCall {
-                    id: "1".to_string(),
-                    r#type: "function".to_string(),
-                    function: ToolCallFunction {
-                        name: "func1".to_string(),
-                        arguments: json!({
-                            "param1": "value1"
-                        }),
-                    },
-                },
-                ToolCall {
-                    id: "2".to_string(),
-                    r#type: "function".to_string(),
-                    function: ToolCallFunction {
-                        name: "func2".to_string(),
-                        arguments: json!({
-                            "param2": "value2"
-                        }),
-                    },
-                },
-            ],
+            tool_calls: vec![tool_call],
         }];
-        let result = messages::messages_to_llama3_prompt(&messages);
+
+        let prompt = messages::messages_to_hermes3_prompt(&messages);
+        let expected = "<|im_start|>assistant\n<tool_call>{\"arguments\": {\"symbol\": \"TSLA\"}, \"name\": \"get_stock_fundamentals\"}</tool_call>\n<|im_end|>\n";
+        assert_eq!(prompt, expected);
+    }
+
+    #[test]
+    fn test_mixed_messages() {
+        let messages = vec![
+            Message::System {
+                content: Some(MessageContent::Text(
+                    "You are Hermes 3, a superintelligent AI.".to_string(),
+                )),
+                name: None,
+            },
+            Message::User {
+                content: Some(MessageContent::Text(
+                    "Fetch stock data for TSLA.".to_string(),
+                )),
+                name: None,
+            },
+            Message::Assistant {
+                content: Some(MessageContent::Text("Fetching stock data...".to_string())),
+                name: None,
+                refusal: None,
+                tool_calls: vec![],
+            },
+        ];
+
+        let prompt = messages::messages_to_hermes3_prompt(&messages);
         let expected = concat!(
-            "<|begin_of_text|>",
-            "<|start_header_id|>assistant<|end_header_id|>\n\n",
-            "<|python_tag|>[func1(param1='value1'), func2(param2='value2')]<|eot_id|>",
+            "<|im_start|>system\nYou are Hermes 3, a superintelligent AI.\n<|im_end|>\n",
+            "<|im_start|>user\nFetch stock data for TSLA.\n<|im_end|>\n",
+            "<|im_start|>assistant\nFetching stock data...\n<|im_end|>\n"
         );
-        assert_eq!(result, expected);
->>>>>>> cf100638
+        assert_eq!(prompt, expected);
+    }
+
+    #[test]
+    fn test_hermes3_empty_messages() {
+        let messages: Vec<Message> = vec![];
+
+        let prompt = messages::messages_to_hermes3_prompt(&messages);
+        let expected = ""; // Empty messages should result in an empty prompt
+        assert_eq!(prompt, expected);
+    }
+
+    #[test]
+    fn test_hermes3_missing_content_in_message() {
+        let messages = vec![Message::User {
+            content: None,
+            name: None,
+        }];
+
+        let prompt = messages::messages_to_hermes3_prompt(&messages);
+        let expected = "<|im_start|>user\n\n<|im_end|>\n"; // Handle missing content as an empty string
+        assert_eq!(prompt, expected);
+    }
+
+    #[test]
+    fn test_hermes3_multiple_tool_calls() {
+        let tool_call1 = ToolCall {
+            id: "1".to_string(),
+            r#type: "function".to_string(),
+            function: ToolCallFunction {
+                name: "get_stock_fundamentals".to_string(),
+                arguments: serde_json::json!({"symbol": "TSLA"}),
+            },
+        };
+
+        let tool_call2 = ToolCall {
+            id: "2".to_string(),
+            r#type: "function".to_string(),
+            function: ToolCallFunction {
+                name: "get_crypto_data".to_string(),
+                arguments: serde_json::json!({"symbol": "BTC"}),
+            },
+        };
+
+        let messages = vec![Message::Assistant {
+            content: None,
+            name: None,
+            refusal: None,
+            tool_calls: vec![tool_call1, tool_call2],
+        }];
+
+        let prompt = messages::messages_to_hermes3_prompt(&messages);
+        let expected = "<|im_start|>assistant\n<tool_call>{\"arguments\": {\"symbol\": \"TSLA\"}, \"name\": \"get_stock_fundamentals\"}, {\"arguments\": {\"symbol\": \"BTC\"}, \"name\": \"get_crypto_data\"}</tool_call>\n<|im_end|>\n";
+        assert_eq!(prompt, expected);
+    }
+
+    #[test]
+    fn test_hermes3_tool_message_with_tool_call_id() {
+        let messages = vec![Message::Tool {
+            content: Some(MessageContent::Text("Stock data for TSLA".to_string())),
+            tool_call_id: "123".to_string(),
+        }];
+
+        let prompt = messages::messages_to_hermes3_prompt(&messages);
+        let expected = "<|im_start|>tool\nStock data for TSLA\n<|im_end|>\n";
+        assert_eq!(prompt, expected);
+    }
+
+    #[test]
+    fn test_hermes3_system_and_user_message_no_content() {
+        let messages = vec![
+            Message::System {
+                content: None,
+                name: None,
+            },
+            Message::User {
+                content: None,
+                name: None,
+            },
+        ];
+
+        let prompt = messages::messages_to_hermes3_prompt(&messages);
+        let expected = "<|im_start|>system\n\n<|im_end|>\n<|im_start|>user\n\n<|im_end|>\n";
+        assert_eq!(prompt, expected);
     }
 
     #[test]
