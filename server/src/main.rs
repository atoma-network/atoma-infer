--- conflicted
+++ resolved
@@ -64,15 +64,9 @@
     let cli = Args::parse();
 
     // TODO: Write a clap cli for passing arguments
-<<<<<<< HEAD
     let address = CONFIG.server_address.clone();
     let port = CONFIG.server_port.clone();
-=======
-    let address =
-        env::var("ATOMA_NODE_INFERENCE_SERVER_ADDRESS").unwrap_or(DEFAULT_SERVER_ADDRESS.into());
     let config_path = cli.config_path;
-    let port = env::var("ATOMA_NODE_INFERENCE_SERVER_PORT").unwrap_or(DEFAULT_SERVER_PORT.into());
->>>>>>> 48b8cbc6
     let listener = TcpListener::bind(format!("{address}:{port}")).await?;
 
     let (llm_service_sender, llm_service_receiver) = mpsc::unbounded_channel();
