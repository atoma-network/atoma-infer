[package]
name = "atoma-node-inference-server"
version.workspace = true
edition = "2021"

[dependencies]
anyhow.workspace = true
axum.workspace = true
atoma-backends.workspace = true
clap = { workspace = true, features = ["derive"] }
jsonschema = "0.20"
schemars = "0.8"
serde.workspace = true
serde_json.workspace = true
<<<<<<< HEAD
tokio = { workspace = true, features = ["macros", "rt-multi-thread"] }
dotenvy = "0"
lazy_static = "1"
=======
tokio = { workspace = true, features = ["macros", "rt-multi-thread", "signal"] }
tracing.workspace = true
tracing-subscriber.workspace = true
>>>>>>> 48b8cbc6

[dev-dependencies]
expect-test.workspace = true
async-openai.workspace = true

[features]
vllm = ["atoma-backends/vllm"]<|MERGE_RESOLUTION|>--- conflicted
+++ resolved
@@ -12,15 +12,11 @@
 schemars = "0.8"
 serde.workspace = true
 serde_json.workspace = true
-<<<<<<< HEAD
-tokio = { workspace = true, features = ["macros", "rt-multi-thread"] }
-dotenvy = "0"
-lazy_static = "1"
-=======
 tokio = { workspace = true, features = ["macros", "rt-multi-thread", "signal"] }
 tracing.workspace = true
 tracing-subscriber.workspace = true
->>>>>>> 48b8cbc6
+dotenvy = "0"
+lazy_static = "1"
 
 [dev-dependencies]
 expect-test.workspace = true
