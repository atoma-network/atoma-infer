// Build script to run nvcc and generate the C glue code for launching the flash-attention kernel.
// The cuda build time is very long so one can set the ATOMA_FLASH_ATTN_BUILD_DIR environment
// variable in order to cache the compiled artifacts and avoid recompiling too often.
use anyhow::{Context, Result};
use std::path::PathBuf;
use std::process::Command;

const KERNEL_FILES: [&str; 64] = [
    // "kernels/flash_api.cu",
    "kernels/flash_fwd_hdim32_bf16_causal_sm80.cu",
    "kernels/flash_fwd_hdim32_bf16_sm80.cu",
    "kernels/flash_fwd_hdim32_fp16_causal_sm80.cu",
    "kernels/flash_fwd_hdim32_fp16_sm80.cu",
    "kernels/flash_fwd_hdim64_bf16_causal_sm80.cu",
    "kernels/flash_fwd_hdim64_bf16_sm80.cu",
    "kernels/flash_fwd_hdim64_fp16_causal_sm80.cu",
    "kernels/flash_fwd_hdim64_fp16_sm80.cu",
    "kernels/flash_fwd_hdim96_bf16_causal_sm80.cu",
    "kernels/flash_fwd_hdim96_bf16_sm80.cu",
    "kernels/flash_fwd_hdim96_fp16_causal_sm80.cu",
    "kernels/flash_fwd_hdim96_fp16_sm80.cu",
    "kernels/flash_fwd_hdim128_bf16_causal_sm80.cu",
    "kernels/flash_fwd_hdim128_bf16_sm80.cu",
    "kernels/flash_fwd_hdim128_fp16_causal_sm80.cu",
    "kernels/flash_fwd_hdim128_fp16_sm80.cu",
    "kernels/flash_fwd_hdim160_bf16_causal_sm80.cu",
    "kernels/flash_fwd_hdim160_bf16_sm80.cu",
    "kernels/flash_fwd_hdim160_fp16_causal_sm80.cu",
    "kernels/flash_fwd_hdim160_fp16_sm80.cu",
    "kernels/flash_fwd_hdim192_bf16_causal_sm80.cu",
    "kernels/flash_fwd_hdim192_bf16_sm80.cu",
    "kernels/flash_fwd_hdim192_fp16_causal_sm80.cu",
    "kernels/flash_fwd_hdim192_fp16_sm80.cu",
    "kernels/flash_fwd_hdim224_bf16_causal_sm80.cu",
    "kernels/flash_fwd_hdim224_bf16_sm80.cu",
    "kernels/flash_fwd_hdim224_fp16_causal_sm80.cu",
    "kernels/flash_fwd_hdim224_fp16_sm80.cu",
    "kernels/flash_fwd_hdim256_bf16_causal_sm80.cu",
    "kernels/flash_fwd_hdim256_bf16_sm80.cu",
    "kernels/flash_fwd_hdim256_fp16_causal_sm80.cu",
    "kernels/flash_fwd_hdim256_fp16_sm80.cu",
    "kernels/flash_fwd_split_hdim32_bf16_causal_sm80.cu",
    "kernels/flash_fwd_split_hdim32_bf16_sm80.cu",
    "kernels/flash_fwd_split_hdim32_fp16_causal_sm80.cu",
    "kernels/flash_fwd_split_hdim32_fp16_sm80.cu",
    "kernels/flash_fwd_split_hdim64_bf16_causal_sm80.cu",
    "kernels/flash_fwd_split_hdim64_bf16_sm80.cu",
    "kernels/flash_fwd_split_hdim64_fp16_causal_sm80.cu",
    "kernels/flash_fwd_split_hdim64_fp16_sm80.cu",
    "kernels/flash_fwd_split_hdim96_bf16_causal_sm80.cu",
    "kernels/flash_fwd_split_hdim96_bf16_sm80.cu",
    "kernels/flash_fwd_split_hdim96_fp16_causal_sm80.cu",
    "kernels/flash_fwd_split_hdim96_fp16_sm80.cu",
    "kernels/flash_fwd_split_hdim128_bf16_causal_sm80.cu",
    "kernels/flash_fwd_split_hdim128_bf16_sm80.cu",
    "kernels/flash_fwd_split_hdim128_fp16_causal_sm80.cu",
    "kernels/flash_fwd_split_hdim128_fp16_sm80.cu",
    "kernels/flash_fwd_split_hdim160_bf16_causal_sm80.cu",
    "kernels/flash_fwd_split_hdim160_bf16_sm80.cu",
    "kernels/flash_fwd_split_hdim160_fp16_causal_sm80.cu",
    "kernels/flash_fwd_split_hdim160_fp16_sm80.cu",
    "kernels/flash_fwd_split_hdim192_bf16_causal_sm80.cu",
    "kernels/flash_fwd_split_hdim192_bf16_sm80.cu",
    "kernels/flash_fwd_split_hdim192_fp16_causal_sm80.cu",
    "kernels/flash_fwd_split_hdim192_fp16_sm80.cu",
    "kernels/flash_fwd_split_hdim224_bf16_causal_sm80.cu",
    "kernels/flash_fwd_split_hdim224_bf16_sm80.cu",
    "kernels/flash_fwd_split_hdim224_fp16_causal_sm80.cu",
    "kernels/flash_fwd_split_hdim224_fp16_sm80.cu",
    "kernels/flash_fwd_split_hdim256_bf16_causal_sm80.cu",
    "kernels/flash_fwd_split_hdim256_bf16_sm80.cu",
    "kernels/flash_fwd_split_hdim256_fp16_causal_sm80.cu",
    "kernels/flash_fwd_split_hdim256_fp16_sm80.cu",
];

fn main() -> Result<()> {
    println!("cargo:rerun-if-changed=build.rs");
    for kernel_file in KERNEL_FILES
        .iter()
        .chain(std::iter::once(&"kernels/flash_api.cu"))
    {
        println!("cargo:rerun-if-changed={kernel_file}");
    }
<<<<<<< HEAD
    // Your existing rerun-if-changed statements for header files
=======
    println!("cargo:rerun-if-changed=kernels/flash_fwd_kernel.h");
    println!("cargo:rerun-if-changed=kernels/flash_fwd_launch_template.h");
    println!("cargo:rerun-if-changed=kernels/flash.h");
    println!("cargo:rerun-if-changed=kernels/philox.cuh");
    println!("cargo:rerun-if-changed=kernels/softmax.h");
    println!("cargo:rerun-if-changed=kernels/utils.h");
    println!("cargo:rerun-if-changed=kernels/kernel_traits.h");
    println!("cargo:rerun-if-changed=kernels/block_info.h");
    println!("cargo:rerun-if-changed=kernels/static_switch.h");
    println!("cargo:rerun-if-changed=kernels/rotary.h");
    println!("cargo:rerun-if-changed=kernels/alibi.h");
>>>>>>> b2e17dae

    let out_dir = PathBuf::from(std::env::var("OUT_DIR").context("OUT_DIR not set")?);
    let build_dir = match std::env::var("ATOMA_FLASH_ATTN_BUILD_DIR") {
        Err(_) => out_dir.clone(),
        Ok(build_dir) => PathBuf::from(build_dir)
            .canonicalize()
            .context("Failed to canonicalize build directory")?,
    };
    println!("cargo:warning=Build directory: {:?}", build_dir.display());
<<<<<<< HEAD

    let current_dir = std::env::current_dir()?;
    let cutlass_include_dir = current_dir.join("cutlass/include");
    let cutlass_include_arg = format!("-I{}", cutlass_include_dir.display());

    compile_cuda_files(&build_dir, &cutlass_include_arg)?;
    compile_flash_api(&build_dir, &cutlass_include_arg)?;

    // Step 3: Link libraries
    println!("cargo:rustc-link-search={}", build_dir.display());
    println!("cargo:rustc-link-lib=static=flash_api");
    println!("cargo:rustc-link-lib=static=flashattention");
    println!("cargo:rustc-link-lib=dylib=cudart");
    println!("cargo:rustc-link-lib=dylib=stdc++");

    Ok(())
}

fn compile_flash_api(build_dir: &PathBuf, cutlass_include_arg: &str) -> Result<()> {
    let flash_api_o = build_dir.join("flash_api.o");
    let status = Command::new("nvcc")
        .args(&[
            "-c",
            "kernels/flash_api.cu",
            "-o",
            flash_api_o.to_str().unwrap(),
            "-O2",
            // "--gpu-architecture=sm_89",
            cutlass_include_arg,
            "-U__CUDA_NO_HALF_OPERATORS__",
            "-U__CUDA_NO_HALF_CONVERSIONS__",
            "-U__CUDA_NO_HALF2_OPERATORS__",
            "-U__CUDA_NO_BFLOAT16_CONVERSIONS__",
            "--expt-relaxed-constexpr",
            "--expt-extended-lambda",
            "--use_fast_math",
            "--verbose",
        ])
        .status()
        .context("Failed to compile flash_api.cu")?;

    if !status.success() {
        return Err(anyhow::anyhow!("nvcc command for flash_api.cu failed"));
    }

    // Create libflash_api.a
    let status = Command::new("ar")
        .args(&["rcs", "libflash_api.a", "flash_api.o"])
        .current_dir(build_dir)
        .status()
        .context("Failed to create libflash_api.a")?;

    if !status.success() {
        return Err(anyhow::anyhow!("ar command for libflash_api.a failed"));
    }

    Ok(())
}

fn compile_cuda_files(build_dir: &PathBuf, cutlass_include_arg: &String) -> Result<()> {
    let cutlass_include_arg = Box::leak(cutlass_include_arg.clone().into_boxed_str());
=======

    compile_cuda_files(&build_dir)?;

    // Link libraries
    println!("cargo:rustc-link-search={}", build_dir.display());
    println!("cargo:rustc-link-lib=static=flashattention");
    println!("cargo:rustc-link-lib=dylib=cudart");
    println!("cargo:rustc-link-lib=dylib=stdc++");

    Ok(())
}

fn compile_cuda_files(build_dir: &PathBuf) -> Result<()> {
>>>>>>> b2e17dae
    let kernels: Vec<_> = KERNEL_FILES.iter().map(|&s| s.to_string()).collect();
    let builder = bindgen_cuda::Builder::default()
        .kernel_paths(kernels)
        .out_dir(build_dir.clone())
<<<<<<< HEAD
        .arg("--gpu-architecture=sm_89")
        .arg("-O2")
        .arg(cutlass_include_arg)
=======
        .arg("-std=c++17")
        .arg("-O3")
        .arg("-Icutlass/include")
>>>>>>> b2e17dae
        .arg("-U__CUDA_NO_HALF_OPERATORS__")
        .arg("-U__CUDA_NO_HALF_CONVERSIONS__")
        .arg("-U__CUDA_NO_HALF2_OPERATORS__")
        .arg("-U__CUDA_NO_BFLOAT16_CONVERSIONS__")
        .arg("--expt-relaxed-constexpr")
        .arg("--expt-extended-lambda")
        .arg("--use_fast_math")
        .arg("--verbose");

    println!("cargo:info={builder:?}");

    let out_file = build_dir.join("libflashattention.a");
    builder.build_lib(&out_file);

    Ok(())
}<|MERGE_RESOLUTION|>--- conflicted
+++ resolved
@@ -3,10 +3,9 @@
 // variable in order to cache the compiled artifacts and avoid recompiling too often.
 use anyhow::{Context, Result};
 use std::path::PathBuf;
-use std::process::Command;
 
-const KERNEL_FILES: [&str; 64] = [
-    // "kernels/flash_api.cu",
+const KERNEL_FILES: [&str; 65] = [
+    "kernels/flash_api.cu",
     "kernels/flash_fwd_hdim32_bf16_causal_sm80.cu",
     "kernels/flash_fwd_hdim32_bf16_sm80.cu",
     "kernels/flash_fwd_hdim32_fp16_causal_sm80.cu",
@@ -81,9 +80,6 @@
     {
         println!("cargo:rerun-if-changed={kernel_file}");
     }
-<<<<<<< HEAD
-    // Your existing rerun-if-changed statements for header files
-=======
     println!("cargo:rerun-if-changed=kernels/flash_fwd_kernel.h");
     println!("cargo:rerun-if-changed=kernels/flash_fwd_launch_template.h");
     println!("cargo:rerun-if-changed=kernels/flash.h");
@@ -95,7 +91,6 @@
     println!("cargo:rerun-if-changed=kernels/static_switch.h");
     println!("cargo:rerun-if-changed=kernels/rotary.h");
     println!("cargo:rerun-if-changed=kernels/alibi.h");
->>>>>>> b2e17dae
 
     let out_dir = PathBuf::from(std::env::var("OUT_DIR").context("OUT_DIR not set")?);
     let build_dir = match std::env::var("ATOMA_FLASH_ATTN_BUILD_DIR") {
@@ -105,69 +100,6 @@
             .context("Failed to canonicalize build directory")?,
     };
     println!("cargo:warning=Build directory: {:?}", build_dir.display());
-<<<<<<< HEAD
-
-    let current_dir = std::env::current_dir()?;
-    let cutlass_include_dir = current_dir.join("cutlass/include");
-    let cutlass_include_arg = format!("-I{}", cutlass_include_dir.display());
-
-    compile_cuda_files(&build_dir, &cutlass_include_arg)?;
-    compile_flash_api(&build_dir, &cutlass_include_arg)?;
-
-    // Step 3: Link libraries
-    println!("cargo:rustc-link-search={}", build_dir.display());
-    println!("cargo:rustc-link-lib=static=flash_api");
-    println!("cargo:rustc-link-lib=static=flashattention");
-    println!("cargo:rustc-link-lib=dylib=cudart");
-    println!("cargo:rustc-link-lib=dylib=stdc++");
-
-    Ok(())
-}
-
-fn compile_flash_api(build_dir: &PathBuf, cutlass_include_arg: &str) -> Result<()> {
-    let flash_api_o = build_dir.join("flash_api.o");
-    let status = Command::new("nvcc")
-        .args(&[
-            "-c",
-            "kernels/flash_api.cu",
-            "-o",
-            flash_api_o.to_str().unwrap(),
-            "-O2",
-            // "--gpu-architecture=sm_89",
-            cutlass_include_arg,
-            "-U__CUDA_NO_HALF_OPERATORS__",
-            "-U__CUDA_NO_HALF_CONVERSIONS__",
-            "-U__CUDA_NO_HALF2_OPERATORS__",
-            "-U__CUDA_NO_BFLOAT16_CONVERSIONS__",
-            "--expt-relaxed-constexpr",
-            "--expt-extended-lambda",
-            "--use_fast_math",
-            "--verbose",
-        ])
-        .status()
-        .context("Failed to compile flash_api.cu")?;
-
-    if !status.success() {
-        return Err(anyhow::anyhow!("nvcc command for flash_api.cu failed"));
-    }
-
-    // Create libflash_api.a
-    let status = Command::new("ar")
-        .args(&["rcs", "libflash_api.a", "flash_api.o"])
-        .current_dir(build_dir)
-        .status()
-        .context("Failed to create libflash_api.a")?;
-
-    if !status.success() {
-        return Err(anyhow::anyhow!("ar command for libflash_api.a failed"));
-    }
-
-    Ok(())
-}
-
-fn compile_cuda_files(build_dir: &PathBuf, cutlass_include_arg: &String) -> Result<()> {
-    let cutlass_include_arg = Box::leak(cutlass_include_arg.clone().into_boxed_str());
-=======
 
     compile_cuda_files(&build_dir)?;
 
@@ -181,20 +113,13 @@
 }
 
 fn compile_cuda_files(build_dir: &PathBuf) -> Result<()> {
->>>>>>> b2e17dae
     let kernels: Vec<_> = KERNEL_FILES.iter().map(|&s| s.to_string()).collect();
     let builder = bindgen_cuda::Builder::default()
         .kernel_paths(kernels)
         .out_dir(build_dir.clone())
-<<<<<<< HEAD
-        .arg("--gpu-architecture=sm_89")
-        .arg("-O2")
-        .arg(cutlass_include_arg)
-=======
         .arg("-std=c++17")
         .arg("-O3")
         .arg("-Icutlass/include")
->>>>>>> b2e17dae
         .arg("-U__CUDA_NO_HALF_OPERATORS__")
         .arg("-U__CUDA_NO_HALF_CONVERSIONS__")
         .arg("-U__CUDA_NO_HALF2_OPERATORS__")
