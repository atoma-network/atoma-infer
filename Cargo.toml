--- conflicted
+++ resolved
@@ -3,12 +3,8 @@
 
 members = [
     "csrc",
-<<<<<<< HEAD
-    "models", "serving",
-=======
     "models",
-    "server"
->>>>>>> 16173ccf
+    "server",
 ]
 
 [workspace.package]
@@ -17,6 +13,7 @@
 
 [workspace.dependencies]
 anyhow = "1.0.89"
+axum = "0.7"
 bindgen_cuda = "0.1.5"
 candle-core = "0.6.0"
 candle-nn = "0.6.0"
@@ -25,15 +22,12 @@
 csrc = { path = "csrc" }
 cuda-runtime-sys = "0.3.0-alpha.1"
 cuda-sys = "0.2.0"
-<<<<<<< HEAD
-indexmap = "2.2.6"
+expect-test = "1.5"
 futures = "0.3.30"
-=======
-expect-test = "1.5"
->>>>>>> 16173ccf
 half = "2.4.1"
 help = { path = "help" }
 hf-hub = "0.3.2"
+indexmap = "2.2.6"
 metrics = "0.23"
 metrics-exporter-prometheus = "0.14.0"
 models = { path = "models" }
