--- conflicted
+++ resolved
@@ -19,18 +19,10 @@
 axum = "0.7"
 atoma-backends = { path = "./backends/" }
 bindgen_cuda = "0.1.5"
-<<<<<<< HEAD
-candle-core = "0.6.0"
-candle-nn = "0.6.0"
-candle-transformers = "0.6.0"
-candle-examples = "0.6.0"
-clap = "4.5.18"
-=======
 candle-core = "0.7.2"
 candle-nn = "0.7.2"
 candle-transformers = "0.7.2"
 candle-examples = "0.7.2"
->>>>>>> 95f85b7c
 config = "0.14.0"
 csrc = { path = "csrc" }
 cuda-runtime-sys = "0.3.0-alpha.1"
