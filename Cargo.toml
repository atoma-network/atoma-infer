workspace = { members = ["csrc"] }
[package]
name = "atoma-paged-attention"
version = "0.1.0"
edition = "2021"

# See more keys and their definitions at https://doc.rust-lang.org/cargo/reference/manifest.html

[dependencies]
candle-core = { version = "0.6.0", features = ["cuda"] }
candle-nn = { version = "0.6.0", features = ["cuda"] }
candle-transformers = { version = "0.6.0", features = ["cuda"] }
csrc = { path = "csrc" }
<<<<<<< HEAD
=======
help = { path = "help" }
serde = { version = "1.0.204", features = ["derive"] }
tracing = "0.1.40"

hex-literal = "0.4.1"
sha3 = "0.10.8"
>>>>>>> bcd40c77
half = { version = "2.4.1", features = ["num-traits"] }
serde = { version = "1.0.204", features = ["derive"] }
serde_json = "1.0.120"
tracing = "0.1.40"

[dev-dependencies]
candle-examples = { version = "0.6.0", features = ["cuda"] }
hf-hub = "0.3.2"
rand = "0.8.5"
serde_json = "1.0.120"
serial_test = "3.1.1"
tokenizers = "0.19.1"<|MERGE_RESOLUTION|>--- conflicted
+++ resolved
@@ -11,16 +11,8 @@
 candle-nn = { version = "0.6.0", features = ["cuda"] }
 candle-transformers = { version = "0.6.0", features = ["cuda"] }
 csrc = { path = "csrc" }
-<<<<<<< HEAD
-=======
+half = { version = "2.4.1", features = ["num-traits"] }
 help = { path = "help" }
-serde = { version = "1.0.204", features = ["derive"] }
-tracing = "0.1.40"
-
-hex-literal = "0.4.1"
-sha3 = "0.10.8"
->>>>>>> bcd40c77
-half = { version = "2.4.1", features = ["num-traits"] }
 serde = { version = "1.0.204", features = ["derive"] }
 serde_json = "1.0.120"
 tracing = "0.1.40"
