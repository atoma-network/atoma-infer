--- conflicted
+++ resolved
@@ -2,10 +2,7 @@
 name = "atoma-node-inference"
 
 [workspace]
-<<<<<<< HEAD
 resolver = "2"
-=======
->>>>>>> c0da58d5
 members = [
     "backends",
     "backends/vllm",
