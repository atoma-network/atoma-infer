--- conflicted
+++ resolved
@@ -278,11 +278,7 @@
         }
         if (q_num_heads, q_hidden_dim) != (self.num_heads, self.head_dim) {
             candle_core::bail!(
-<<<<<<< HEAD
-                "query must have shape [{}, {}] (got [{q_num_heads}, {q_hidden_dim}])",
-=======
                 "query must have [num_head, hidden_dim] = [{}, {}] (got [{q_num_heads}, {q_hidden_dim}])",
->>>>>>> 790f7d86
                 self.num_heads,
                 self.head_dim
             )
@@ -567,21 +563,12 @@
         };
 
         let result = flash_attention.forward(&q, &k, &v, &kv_cache, &attention_metadata);
-<<<<<<< HEAD
-
-        // assert!(result.is_ok());
+
+        assert!(result.is_ok());
 
         let output = result.unwrap();
 
-        assert_eq!(output.shape().dims(), &[15, 512]);
-=======
-
-        assert!(result.is_ok());
-
-        let output = result.unwrap();
-
         // All elements are strictly positive
->>>>>>> 790f7d86
         assert!(!output
             .eq(0.)
             .unwrap()
