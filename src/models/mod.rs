pub mod llama;
<<<<<<< HEAD
pub mod mistral;

pub use llama::Llama;

pub use mistral::MistralModel;
=======
pub mod phi3;

pub use llama::Llama;
pub use phi3::Phi3Model as Phi3;
>>>>>>> 37bba93d
<|MERGE_RESOLUTION|>--- conflicted
+++ resolved
@@ -1,13 +1,8 @@
 pub mod llama;
-<<<<<<< HEAD
+pub mod phi3;
 pub mod mistral;
 
 pub use llama::Llama;
+pub use phi3::Phi3Model as Phi3;
 
-pub use mistral::MistralModel;
-=======
-pub mod phi3;
-
-pub use llama::Llama;
-pub use phi3::Phi3Model as Phi3;
->>>>>>> 37bba93d
+pub use mistral::MistralModel;