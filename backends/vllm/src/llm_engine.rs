use std::{
    collections::HashMap,
    sync::{Arc, RwLock},
    time::{Duration, Instant},
};

use futures::StreamExt;
use thiserror::Error;
use tokenizers::Tokenizer;
use tokio::sync::{
    mpsc::{error::SendError, UnboundedReceiver},
    oneshot::{self, error::RecvError},
};
use tracing::{debug, error, info, info_span, instrument, trace, Span};

use crate::{
    model_executor::ModelThreadDispatcher,
    policy::FcfsPolicy,
    scheduler::{Scheduler, SchedulerError, SchedulerOutputs},
    sequence::{
        ExecuteModelRequest, LogProb, RequestMetrics, Sequence, SequenceError, SequenceGroup,
        SequenceGroupMetadata, SequenceGroupOutput, SequenceOutput, SequenceStatus,
    },
    types::{ReadLock, WriteLock},
    validation::StoppingCriteriaParameters,
};

/// Time in milliseconds we wait until we schedule new received requests,
/// in case the `LlmEngine` was on halt.
const SCHEDULE_WAIT_PERIOD: u64 = 100;

/// `LlmEngine` - An asynchronous worker responsible for scheduling new requests
/// and communicating with the `ModelExecutor` service to send new requests
/// for continuously batched AI inference.
pub struct LlmEngine {
    /// Dispatcher for communicating with the model executor's running thread,
    /// responsible for running prefill and decoding inference to produce AI-generated outputs.
    model_thread_dispatcher: ModelThreadDispatcher,
    /// Channel for receiving new requests from the running main `LlmService` instance.
    request_receiver: UnboundedReceiver<(SequenceGroup, oneshot::Sender<GenerateRequestOutput>)>,
    /// Hashmap for sending finished `SequenceGroup`'s outputs back to the OpenAI API service.
    response_senders: HashMap<String, oneshot::Sender<GenerateRequestOutput>>,
    /// Metadata of currently scheduled `SequenceGroup`s.
    sequence_groups_metadata: Vec<Arc<SequenceGroupMetadata>>,
    /// Current outputs from the scheduler.
    scheduler_outputs: SchedulerOutputs,
    /// Instance of the `Scheduler` with a First-Come-First-Serve policy.
    scheduler: Scheduler<FcfsPolicy>,
    /// Tokenizer for decoding sequences.
    tokenizer: Tokenizer,
    /// Tracing span for logging and monitoring.
    span: Span,
}

impl LlmEngine {
    /// Constructor
    pub fn new(
        model_thread_dispatcher: ModelThreadDispatcher,
        request_receiver: UnboundedReceiver<(
            SequenceGroup,
            oneshot::Sender<GenerateRequestOutput>,
        )>,
        scheduler: Scheduler<FcfsPolicy>,
        tokenizer: Tokenizer,
    ) -> Self {
        Self {
            model_thread_dispatcher,
            sequence_groups_metadata: vec![],
            scheduler_outputs: SchedulerOutputs::create_empty(),
            scheduler,
            tokenizer,
            request_receiver,
            response_senders: HashMap::new(),
            span: info_span!("llm-engine"),
        }
    }

    /// Main loop of the `LlmEngine`.
    ///
    /// This loop performs the following tasks:
    /// 1. Listens for incoming `SequenceGroup` requests and adds them to the `Scheduler`.
    /// 2. Waits for new outputs from the `ModelExecutor` service, processes these outputs,
    ///    updates the states of the associated `SequenceGroup`s, and re-schedules new requests.
    /// 3. Sends finished `SequenceGroup` outputs to the Atoma client service.
    ///
    /// The loop uses `tokio::select!` to concurrently handle incoming requests and model outputs.
    /// If there are no ongoing scheduled sequence groups, it waits for a short period before
    /// scheduling all received requests.
    #[instrument(skip(self))]
    pub async fn run(mut self) -> Result<(), EngineError> {
        let span = self.span.clone();
        let _enter = span.enter();

        loop {
            tokio::select! {
                Some((sequence_group, response_sender)) = self.request_receiver.recv() => {
                    info!("Received new sequence group, with id = {}", sequence_group.request_id);
                    let sequence_group_request_id = sequence_group.request_id.clone();
                    // 1. Adds the received `SequenceGroup` to the `Scheduler` instance.
                    self.scheduler.add_sequence_group(sequence_group);
                    // 2. Add the response sender to the `response_senders` map.
                    self.response_senders.insert(sequence_group_request_id, response_sender);

                    // 3. If the current `LlmInstance` doesn't have any on-going
                    //    scheduled sequence groups, we wait some time and then
                    //    schedule all the received requests so far.
                    //    This includes the request added in 1.
                    if self.sequence_groups_metadata.is_empty() && self.scheduler_outputs.is_empty() {
                        tokio::time::sleep(Duration::from_millis(SCHEDULE_WAIT_PERIOD)).await;
                        self.step()?;
                    }
                },
                Some(outputs) = self.model_thread_dispatcher.responses.next() => {
                    self.handle_outputs(outputs.map_err(EngineError::RecvError)).await?;
                }
                else => {
                    continue;
                }
            }
        }
    }

    /// Handles newly AI generated `SequenceGroupOutput`'s.
    ///
    /// This method processes the outputs generated by the AI model, schedules new requests,
    /// and sends the finished outputs to the Atoma client service. It performs the following steps:
    /// 1. Processes the newly AI generated outputs.
    /// 2. Schedules new requests.
    /// 3. Sends the finished outputs to the Atoma client service.
    ///
    /// If an error occurs while processing the outputs, it logs the error and continues to
    /// schedule new requests to maintain the system's liveness.
    ///
    /// # Arguments
    ///
    /// * `outputs` - A `Result` containing a vector of `SequenceGroupOutput` on success,
    ///               or an `EngineError` on failure.
    ///
    /// # Returns
    ///
    /// * `Result<(), EngineError>` - Returns `Ok(())` if the outputs are handled successfully,
    ///                                or an `EngineError` if an error occurs.
    #[instrument(skip_all)]
    async fn handle_outputs(
        &mut self,
        outputs: Result<Vec<SequenceGroupOutput>, EngineError>,
    ) -> Result<(), EngineError> {
        let span = self.span.clone();
        let _enter = span.enter();

        match outputs {
            Ok(outputs) => {
                // 1. Processes the newly AI generated outputs
                let request_outputs = self.process_generated_outputs(outputs)?;

                // 2. Schedules new requests
                self.step()?;

                // 3. After scheduling new requests to the `ModelExecutor`
                //    we can send the finished outputs back to the OpenAI API service.
                // NOTE: This is after scheduling new sequences above,
                //    we do so to optimize GPU utilization. This is
                //    supposed to be safe
                if !request_outputs.is_empty() {
                    // 4. Extract the response sender from the `response_senders` hashmap
                    for request_output in request_outputs {
                        let response_sender = self
                            .response_senders
                            .remove(&request_output.request_id)
<<<<<<< HEAD
                            .unwrap();
=======
                            .ok_or(EngineError::SendResponseError(
                                format!("Failed to get response sender for request with id = {}", request_output.request_id),
                            ))?;
>>>>>>> 48b8cbc6
                        response_sender
                            .send(request_output)
                            .map_err(|out| EngineError::SendResponseError(out.request_id))?;
                    }
                }
            }
            Err(e) => {
                error!("Invalid generated outputs with error: {e}");
                // NOTE: In order to maintain the system live, we need to keep calling
                // the `self.step()` method, even in possible scenarios of failure.
                self.step()?;
            }
        }
        Ok(())
    }

    /// Main scheduling method of `LlmEngine`.
    ///
    /// This method performs the following tasks:
    /// 1. Schedules new requests using the associated `Scheduler`.
    /// 2. Updates internal state with the new scheduling information.
    /// 3. If there are scheduled requests, creates and sends a new `ExecuteModelRequest`
    ///    to the `ModelExecutor`'s thread.
    ///
    /// # Returns
    /// - `Ok(())` if the scheduling and request sending are successful.

    #[instrument(skip_all)]
    pub fn step(&mut self) -> Result<(), EngineError> {
        let span = self.span.clone();
        let _enter = span.enter();

        trace!("`LlmEngine` new step..");
        // 1. Schedule new requests
        let (sequence_groups_metadata, scheduler_outputs) = self.scheduler.schedule()?;

        // 2. Update `self.scheduler_groups_metadata` and `scheduler_outputs`
        self.sequence_groups_metadata = sequence_groups_metadata.clone();
        self.scheduler_outputs = scheduler_outputs.clone();

        // 3. If the scheduled data is empty, it means that
        //     no new requests were received.
        if scheduler_outputs.is_empty() {
            return Ok(());
        }

        let execute_model_request = ExecuteModelRequest::new(
            sequence_groups_metadata,
            scheduler_outputs.blocks_to_swap_in,
            scheduler_outputs.blocks_to_swap_out,
            scheduler_outputs.blocks_to_copy,
            scheduler_outputs.running_queue_size,
        );

        // 4. Sends a new `ExecuteModelRequest` to the underlying `ModelExecutor`'s thread
        self.model_thread_dispatcher.send(execute_model_request);

        Ok(())
    }

    /// Processes newly generated AI outputs for sequence groups
    ///
    /// This function performs the following tasks:
    /// 1. Updates the state of each sequence in the scheduled sequence groups
    /// 2. Records metrics for sequence group processing times
    /// 3. Frees finished sequence groups
    /// 4. Collects and returns outputs for finished sequence groups
    ///
    /// # Arguments
    ///
    /// * `outputs` - A vector of `SequenceGroupOutput` containing the generated outputs
    ///
    /// # Returns
    ///
    /// * `Result<Vec<GenerateRequestOutput>, EngineError>` - A vector of `GenerateRequestOutput`
    ///   for finished sequence groups, or an error if processing fails
    #[instrument(skip_all)]
    fn process_generated_outputs(
        &mut self,
        outputs: Vec<SequenceGroupOutput>,
    ) -> Result<Vec<GenerateRequestOutput>, EngineError> {
        let now = Instant::now();

        for (output, (sequence_group_metadata, scheduled_sequence_group)) in outputs.iter().zip(
            self.sequence_groups_metadata
                .iter()
                .zip(self.scheduler_outputs.scheduled_sequence_groups.iter()),
        ) {
            // 1. Update the number of computed tokens for scheduled `SequenceGroup`
            scheduled_sequence_group
                .scheduled_group
                .update_num_computed_tokens(scheduled_sequence_group.token_chunk_size)?;

            let stopping_criteria_params =
                scheduled_sequence_group.scheduled_group.stopping_params();

            // 2. Iterate over each `Sequence`s of `ScheduledSequenceGroup` and update its current state
            // after the new LLM inference iteration has been performed
            for (sequence_id, sequence) in scheduled_sequence_group.scheduled_group.sequences.iter()
            {
                let sequence_output = if let Some(output) = output.outputs.get(sequence_id) {
                    output
                } else {
                    error!(
                        "Missing generated sequence output token for sequence with id = {}",
                        sequence_id
                    );
                    return Err(EngineError::MissingSequenceOutputToken(*sequence_id));
                };

                // 3. Updates the state of the current `Sequence`
                self.update_sequence(
                    sequence,
                    sequence_output,
                    sequence_group_metadata,
                    &stopping_criteria_params,
                )?;
            }

            // 4. Add a few metrics
            let metrics_guard = scheduled_sequence_group
                .scheduled_group
                .metrics
                .read()
                .unwrap();

            let arrival_time_histogram = metrics::histogram!("sequence-group-arrival-time");
            arrival_time_histogram.record(metrics_guard.arrival_time.elapsed().as_secs_f32());

            let last_token_time_histogram = metrics::histogram!("sequence-group-last-token-time");
            last_token_time_histogram.record(metrics_guard.last_token_time.elapsed().as_secs_f32());
        }

        // 5. Removes all finished sequence groups from the `Scheduler`
        self.scheduler.remove_finished_sequences();

        // 6. Keep track of all the finished `SequenceGroup`s
        let mut request_outputs = Vec::new();
        for scheduled_sequence_group in self.scheduler_outputs.scheduled_sequence_groups.iter() {
            scheduled_sequence_group
                .scheduled_group
                .maybe_set_first_scheduled_time(now);

            if scheduled_sequence_group.scheduled_group.is_finished() {
                request_outputs.push(GenerateRequestOutput::from_sequence_group(
                    &scheduled_sequence_group.scheduled_group,
                ));
            }
        }
        for sequence_group in self.scheduler_outputs.ignored_seq_groups.iter() {
            sequence_group.maybe_set_first_scheduled_time(now);
        }

        Ok(request_outputs)
    }

    /// Updates the state of a `Sequence` after an LLM inference iteration
    ///
    /// This method handles both the decoding phase (when generating new tokens) and the prefill phase.
    ///
    /// # Arguments
    /// * `sequence` - The `Sequence` to update
    /// * `sequence_output` - The output from the LLM for this sequence
    /// * `sequence_group_metadata` - Metadata for the sequence group
    /// * `stopping_criteria_params` - Parameters for stopping criteria
    ///
    /// # Returns
    /// * `Result<(), EngineError>` - Ok if successful, or an error if something goes wrong
    ///
    /// # Behavior
    /// - In decoding phase (do_sample == true):
    ///   1. Updates sequence with new token, logprobs, and cumulative probability
    ///   2. Decodes and appends new token to output text
    ///   3. Checks for stopping conditions (stop token, EOS, length limits)
    ///   4. Updates sequence status if stopping condition is met
    /// - In prefill phase (do_sample == false):
    ///   1. Only updates the sequence's output log probabilities
    #[instrument(skip_all)]
    fn update_sequence(
        &self,
        sequence: &Arc<RwLock<Sequence>>,
        sequence_output: &SequenceOutput,
        sequence_group_metadata: &SequenceGroupMetadata,
        stopping_criteria_params: &StoppingCriteriaParameters,
    ) -> Result<(), EngineError> {
        let sequence_id = { sequence.read_lock()?.sequence_id() };
        // 1. Get the AI generated next output token id.
        let generated_token_id = sequence_output.output_token;
        let is_stop_token = sequence_output.is_stop_token;

        if sequence_group_metadata.do_sample {
            let mut sequence_guard_lock = sequence.write_lock()?;
            // NOTE: this means we are in decoding phase.
            // That is, we are generating new output tokens
            // and these should be added to the `Sequence`'s
            // state.

            // 2. Update the `Sequence`'s output log-probabilities.
            //
            // 3. Update the `Sequence`'s `SequenceData` cumulative probabilities,
            //    if we are in decoding phase.
            //
            // 4. Update the `Sequence`'s `SequenceData` output tokens,
            //    if we are in decoding phase.
            sequence_guard_lock
                .add_token_id(generated_token_id, sequence_output.logprob.clone())?;

            // 5. Decode the generated output token id.
            let token_ids = sequence_guard_lock.sequence_data.get_token_ids();
            let generated_text = self
                .tokenizer
                .decode(&token_ids, true)
                .map_err(|e| EngineError::TokenizerError(e.to_string()))?;

            // 6. Update the `output_text` with the newly generated token,
            //    if in decoding phase.
            let generated_token = if sequence_guard_lock.tokens.last().is_some() {
                let start = sequence_guard_lock.output_text.chars().count();
                generated_text.chars().skip(start).collect::<String>()
            } else {
                let start = sequence_guard_lock.prompt.chars().count();
                generated_text.chars().skip(start).collect()
            };

            sequence_guard_lock.output_text.push_str(&generated_token);
            // TODO: send generated token to the client, if streaming is enabled

            // 7. Check if the last generated token is a stop token.
            //    If so, update the `Sequence`'s `SequenceState` and
            //    the `stop_reason`, as well.

            if stopping_criteria_params
                .stop_sequences
                .contains(&generated_token)
            {
                info!("Current sequence with id = {sequence_id} has finished execution due to stopping token = {generated_token}");
                {
                    sequence_guard_lock.stop_reason = Some(generated_token_id)
                }

                sequence_guard_lock.set_sequence_status(SequenceStatus::FinishedStopped)
            }

            // 8. Check if the current `Sequence` last generated token
            //    id equals to the `eos_token_id`, in which case the
            //    the `Sequence`'s status should become `FinishedStopped`.
            if is_stop_token && !stopping_criteria_params.ignore_eos_token {
                sequence_guard_lock.set_sequence_status(SequenceStatus::FinishedStopped)
            }

            // 9. Check if the `Sequence`'s length exceeds that of
            //     `SchedulerConfig`'s. If so, update the `Sequence`'s
            //     `SequenceStatus` to `FinishedLengthCapped`.
            let sequence_len = sequence_guard_lock.length();
            if sequence_len > self.scheduler.scheduler_config.max_model_len() {
                sequence_guard_lock.set_sequence_status(SequenceStatus::FinishedLengthCapped)
            }

            // 10. Check if the `Sequence`'s output length exceeds that of
            //     Request's `max_new_tokens`.
            let sequence_output_len = sequence_guard_lock.get_output_len();
            if sequence_output_len >= stopping_criteria_params.max_new_tokens as usize {
                sequence_guard_lock.set_sequence_status(SequenceStatus::FinishedLengthCapped)
            }

            // 11. Update the `Sequence`'s tokens vec.
            sequence_guard_lock.tokens.push(generated_token)
        } else {
            // NOTE: in this case, we are not sampling newly
            // generated tokens. That is, we are in prefill
            // phase (possibly while chunking)
            // without generating the next token. For this reason,
            // we do not have to add tokens to the current
            // `Sequence`'s state.

            // 2. Update the `Sequence`'s output log-probabilities.
            sequence
                .write_lock()?
                .output_logprobs
                .push(sequence_output.logprob.clone());
        }

        Ok(())
    }
}

/// `RequestOutput` - Output of running AI inference over a `SequenceGroup`
#[derive(Debug)]
pub struct GenerateRequestOutput {
    /// Request id
    pub request_id: String,
    /// The `String` prompt
    pub prompt: String,
    /// Inference outputs
    pub inference_outputs: Vec<InferenceOutput>,
    /// Prompt token ids
    pub prompt_token_ids: Vec<u32>,
    /// Is finished
    pub is_finished: bool,
    /// Metrics
    pub metrics: Arc<RwLock<RequestMetrics>>,
}

impl GenerateRequestOutput {
    /// Creates a new `Self` instance from a `SequenceGroup`
    pub fn from_sequence_group(sequence_group: &SequenceGroup) -> Self {
        debug!(
            "Creating `GenerateRequestOutput` from sequence group with id = {}",
            sequence_group.request_id
        );
        let mut sequences = sequence_group.sequences.values().collect::<Vec<_>>();

        let top_n_sequences = if sequences.len() == 1 {
            sequences
        } else {
            // Get top n sequences
            let n = sequence_group.next_token_chooser_params().n;
            sequences.sort_by(|s1, s2| {
                s1.read()
                    .unwrap()
                    .cumulative_logprob()
                    .partial_cmp(&s2.read().unwrap().cumulative_logprob())
                    .unwrap()
            });
            sequences[..n].to_vec()
        };

        let inference_outputs = top_n_sequences
            .iter()
            .enumerate()
            .map(|(i, s)| {
                let s = s.read().unwrap();
                InferenceOutput {
                    index: i,
                    output_text: s.get_output_text(),
                    token_ids: s.get_token_ids(),
                    cumulative_logprob: s.cumulative_logprob(),
                    logprobs: s.output_logprobs.clone(),
                    finish_reason: s.get_sequence_status().finished_reason(),
                    stop_reason: s.stop_reason,
                }
            })
            .collect::<Vec<_>>();

        let is_finished = sequence_group.is_finished();
        if is_finished {
            sequence_group.set_finished_time(Instant::now());
        }
        Self {
            request_id: sequence_group.request_id.clone(),
            inference_outputs,
            prompt: sequence_group.prompt(),
            prompt_token_ids: sequence_group.prompt_token_ids(),
            is_finished,
            metrics: sequence_group.metrics.clone(),
        }
    }
}

/// `InferenceOutput` - Output of running AI inference on a given sequence group
#[derive(Clone, Debug)]
pub struct InferenceOutput {
    /// The index of the output in the request
    pub index: usize,
    /// The generated output text
    pub output_text: String,
    /// The token ids of the generated output text
    pub token_ids: Vec<u32>,
    /// The cumulative log probability of the generated
    /// output text
    pub cumulative_logprob: f32,
    /// The log probabilities of the top probability words at each
    /// position if the logprobs are requested
    pub logprobs: Vec<HashMap<u32, LogProb>>,
    /// The reason why the sequence is finished
    pub finish_reason: Option<String>,
    /// The stop token id that caused the completion
    /// to stop, None if the completion finished for some other reason
    /// including encountering the eos token
    pub stop_reason: Option<u32>,
}

#[derive(Debug, Error)]
pub enum EngineError {
    #[error("Scheduler error: `{0}`")]
    SchedulerError(#[from] SchedulerError),
    #[error("Sequence error: `{0}`")]
    SequenceError(#[from] SequenceError),
    #[error("Missing sequence output token, id = `{0}`")]
    MissingSequenceOutputToken(u64),
    #[error("Tokenizer error: `{0}`")]
    TokenizerError(String),
    #[error("Send error: `{0}`")]
    SendError(#[from] SendError<Vec<GenerateRequestOutput>>),
    #[error("Recv error: `{0}`")]
    RecvError(#[from] RecvError),
    #[error("Failed to send response to the OpenAI API service: {0}")]
    SendResponseError(String),
}<|MERGE_RESOLUTION|>--- conflicted
+++ resolved
@@ -167,13 +167,10 @@
                         let response_sender = self
                             .response_senders
                             .remove(&request_output.request_id)
-<<<<<<< HEAD
-                            .unwrap();
-=======
-                            .ok_or(EngineError::SendResponseError(
-                                format!("Failed to get response sender for request with id = {}", request_output.request_id),
-                            ))?;
->>>>>>> 48b8cbc6
+                            .ok_or(EngineError::SendResponseError(format!(
+                                "Failed to get response sender for request with id = {}",
+                                request_output.request_id
+                            )))?;
                         response_sender
                             .send(request_output)
                             .map_err(|out| EngineError::SendResponseError(out.request_id))?;
