use candle_core::{DType, Device, Tensor};
#[cfg(not(feature = "nccl"))]
use candle_nn::VarBuilder;
#[cfg(feature = "nccl")]
use cudarc::nccl::Comm;
use hf_hub::{api::sync::ApiBuilder, Repo, RepoType};
use models::{
    llama::{Config, LlamaEosToks},
    FlashAttentionMetadata, Llama,
};
use std::path::Path;
#[cfg(feature = "nccl")]
use std::rc::Rc;
#[cfg(not(feature = "nccl"))]
use std::time::Instant;
#[cfg(not(feature = "nccl"))]
use tracing::info;

use crate::{
    model_executor::{
        Config as ModelConfig, ModelExecutor, ModelExecutorError, ModelFilePaths, ModelLoader,
        ModelLoaderError,
    },
    models::hub_load_safetensors,
};

<<<<<<< HEAD
impl ModelConfig for Config {
    fn alibi_slopes(&self) -> Option<&Tensor> {
        None
    }
    fn eos_token_ids(&self) -> Option<Vec<u32>> {
        match self.eos_token_id.clone() {
            None => None,
            Some(LlamaEosToks::Single(u)) => Some(vec![u]),
            Some(LlamaEosToks::Multiple(us)) => Some(us),
        }
    }
    fn hidden_dim(&self) -> usize {
        self.hidden_size / self.num_attention_heads
    }
    fn num_attention_heads(&self) -> usize {
        self.num_attention_heads
    }
    fn num_hidden_layers(&self) -> usize {
        self.num_hidden_layers
    }
    fn num_kv_heads(&self) -> usize {
        self.num_key_value_heads
    }
    fn sliding_window(&self) -> Option<usize> {
        None
    }
    fn softmax_scale(&self) -> f32 {
        1f32 / (self.hidden_dim() as f32).sqrt()
    }
}
=======
const LLAMA_VERSIONS_SINGLE_SAFETENSORS: &[&str] = &[
    "TinyLlama/TinyLlama-1.1B-Chat-v1.0",
    "meta-llama/Llama-3.2-1B",
    "meta-llama/Llama-3.2-1B-Instruct",
];
>>>>>>> 48b8cbc6

/// Represents a Llama language model.
///
/// This struct encapsulates the configuration, device, data type, and the actual Llama model.
pub struct LlamaModel {
    /// The configuration for the Llama model.
    config: Config,
    /// The actual Llama model implementation.
    model: Llama,
}

impl ModelLoader for LlamaModel {
    type C = Config;

    fn fetch<T: AsRef<Path>>(
        api_key: String,
        cache_dir: T,
        model_id: String,
        revision: String,
    ) -> Result<ModelFilePaths, ModelLoaderError> {
        let api = ApiBuilder::new()
            .with_progress(true)
            .with_token(Some(api_key))
            .with_cache_dir(cache_dir.as_ref().to_path_buf())
            .build()?;

        let repo = api.repo(Repo::with_revision(
            model_id.clone(),
            RepoType::Model,
            revision,
        ));
        let config_file_path = repo.get("config.json")?;
        let tokenizer_file_path = repo.get("tokenizer.json")?;

        let model_weights_file_paths =
            if LLAMA_VERSIONS_SINGLE_SAFETENSORS.contains(&model_id.as_str()) {
                vec![repo.get("model.safetensors")?]
            } else {
                hub_load_safetensors(&repo, "model.safetensors.index.json")?
            };

        Ok(ModelFilePaths {
            config_path: config_file_path,
            tokenizer_path: tokenizer_file_path,
            weights_path: model_weights_file_paths,
        })
    }

    #[cfg(not(feature = "nccl"))]
    fn load(
        config: Self::C,
        device: &Device,
        dtype: DType,
        file_paths: &ModelFilePaths,
    ) -> Result<Self, ModelLoaderError>
    where
        Self: Sized,
    {
        info!("Loading Llama model ...");
        let start = Instant::now();

        let model = {
            let vb = unsafe {
                VarBuilder::from_mmaped_safetensors(
                    file_paths.weights_path.as_slice(),
                    dtype,
                    device,
                )?
            };
            Llama::load(vb, &config, dtype, device)?
        };
        info!("Loaded Llama model in {:?}", start.elapsed());

        Ok(Self { model, config })
    }

    #[cfg(feature = "nccl")]
    fn load(
        _: Self::C,
        _: &Device,
        _: DType,
        _: &ModelFilePaths,
        _: &Rc<Comm>,
    ) -> Result<Self, ModelLoaderError>
    where
        Self: Sized,
    {
        unimplemented!()
    }
}

impl ModelExecutor for LlamaModel {
    fn forward(
        &mut self,
        input: &Tensor,
        input_positions: &Tensor,
        selected_token_positions: &Tensor,
        kv_cache: Vec<&mut Tensor>,
        attention_metadata: FlashAttentionMetadata,
    ) -> Result<Tensor, ModelExecutorError> {
        Ok(self.model.forward(
            input,
            input_positions,
            selected_token_positions,
            &kv_cache,
            attention_metadata,
        )?)
    }

    fn config(&self) -> &Self::C {
        &self.config
    }
}<|MERGE_RESOLUTION|>--- conflicted
+++ resolved
@@ -24,7 +24,12 @@
     models::hub_load_safetensors,
 };
 
-<<<<<<< HEAD
+const LLAMA_VERSIONS_SINGLE_SAFETENSORS: &[&str] = &[
+    "TinyLlama/TinyLlama-1.1B-Chat-v1.0",
+    "meta-llama/Llama-3.2-1B",
+    "meta-llama/Llama-3.2-1B-Instruct",
+];
+
 impl ModelConfig for Config {
     fn alibi_slopes(&self) -> Option<&Tensor> {
         None
@@ -55,13 +60,6 @@
         1f32 / (self.hidden_dim() as f32).sqrt()
     }
 }
-=======
-const LLAMA_VERSIONS_SINGLE_SAFETENSORS: &[&str] = &[
-    "TinyLlama/TinyLlama-1.1B-Chat-v1.0",
-    "meta-llama/Llama-3.2-1B",
-    "meta-llama/Llama-3.2-1B-Instruct",
-];
->>>>>>> 48b8cbc6
 
 /// Represents a Llama language model.
 ///
