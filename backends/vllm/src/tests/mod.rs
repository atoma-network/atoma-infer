use std::{
    path::{Path, PathBuf},
    time::{Duration, Instant},
};
#[cfg(feature = "nccl")]
use std::rc::Rc;
#[cfg(feature = "nccl")]
use cudarc::nccl::Comm;
#[cfg(test)]
mod llama;
#[cfg(all(test, feature = "nccl"))]
mod llama_nccl;

use candle_core::{DType, Device, Tensor};
use futures::{stream::FuturesUnordered, StreamExt};
use hf_hub::{api::sync::ApiBuilder, Repo, RepoType};
use models::FlashAttentionMetadata;
use rand::Rng;
use tokio::sync::{mpsc, oneshot};
use tracing::info;

use crate::{
    llm_service::LlmService,
    model_executor::{
        Config, ConfigError, ModelExecutor, ModelExecutorError, ModelFilePaths, ModelLoader,
        ModelLoaderError,
    },
    sequence::ExecuteModelRequest,
    types::{GenerateParameters, GenerateRequest},
};

const MAX_ELAPSED_INTERNAL: u64 = 50;
<<<<<<< HEAD
=======
const EOS_TOKEN_ID: u32 = 2048;
>>>>>>> 48b8cbc6
const VOCAB_SIZE: usize = 128;

struct MockModel {}

impl Config for () {
    fn alibi_slopes(&self) -> Option<&Tensor> {
        unimplemented!()
    }

    fn eos_token_ids(&self) -> Option<Vec<u32>> {
        unimplemented!()
    }

    fn hidden_dim(&self) -> usize {
        unimplemented!()
    }

    fn num_attention_heads(&self) -> usize {
        unimplemented!()
    }

    fn num_hidden_layers(&self) -> usize {
        unimplemented!()
    }

    fn num_kv_heads(&self) -> usize {
        unimplemented!()
    }

    fn sliding_window(&self) -> Option<usize> {
        unimplemented!()
    }

    fn softmax_scale(&self) -> f32 {
        unimplemented!()
    }

    fn from_file_path(_: &PathBuf) -> Result<Self, ConfigError> {
        unimplemented!()
    }
}

impl ModelLoader for MockModel {
    type C = ();

    fn fetch<T: AsRef<Path>>(
        api_key: String,
        cache_dir: T,
        model_id: String,
        revision: String,
    ) -> Result<ModelFilePaths, ModelLoaderError> {
        let api = ApiBuilder::new()
            .with_progress(true)
            .with_token(Some(api_key))
            .with_cache_dir(cache_dir.as_ref().to_path_buf())
            .build()?;
        let repo = api.repo(Repo::with_revision(
            model_id.clone(),
            RepoType::Model,
            revision,
        ));
        let tokenizer_file_path = repo.get("tokenizer.json")?;

        Ok(ModelFilePaths {
            config_path: "".into(),
            tokenizer_path: tokenizer_file_path,
            weights_path: vec![],
        })
    }

    #[cfg(not(feature = "nccl"))]
    fn load(
        _: Self::C,
        _: &Device,
        _: DType,
        _: &ModelFilePaths,
    ) -> Result<Self, ModelLoaderError> {
        Ok(Self {})
    }

    #[cfg(feature = "nccl")]
    fn load(
        _: Self::C,
        _: &Device,
        _: DType,
        _: &ModelFilePaths,
        _: &Rc<Comm>,
    ) -> Result<Self, ModelLoaderError> {
        unimplemented!()
    }
}

impl From<ExecuteModelRequest> for Vec<u32> {
    fn from(value: ExecuteModelRequest) -> Self {
        value
            .sequence_groups_metadata
            .first()
            .unwrap()
            .sequence_data
            .values()
            .next()
            .unwrap()
            .get_token_ids()
    }
}

impl ModelExecutor for MockModel {
    fn forward(
        &mut self,
        _: &Tensor,
        _: &Tensor,
        _: &Tensor,
        _: Vec<&mut Tensor>,
        attention_metadata: FlashAttentionMetadata,
    ) -> Result<Tensor, ModelExecutorError> {
        let mut rng = rand::thread_rng();
        std::thread::sleep(Duration::from_secs(2)); // mimic forward pass
        let batch_size = attention_metadata
            .context_lengths
            .expect("Context lengths should be set")
            .dims()[0];
        let logits = (0..(batch_size * VOCAB_SIZE))
            .map(|_| rng.gen_range(0.0..1.0) as f32)
            .collect::<Vec<_>>();

        Ok(Tensor::new(logits, &Device::Cpu)?.reshape((batch_size, VOCAB_SIZE))?)
    }

    fn config(&self) -> &Self::C {
        &()
    }
}

#[tokio::test]
async fn test_llm_engine() {
    init_tracing();

    const NUM_REQUESTS: usize = 128;
    const MAX_NUM_SEQUENCES: usize = 32;
    const NUM_RUNS: usize = NUM_REQUESTS / MAX_NUM_SEQUENCES;

    let (shutdown_signal_sender, shutdown_signal_receiver) = mpsc::channel(1);

    let config_path = PathBuf::from(env!("CARGO_MANIFEST_DIR"))
        .join("src")
        .join("tests")
        .join("test_config_enable_chunked_prefill.toml");

    let (service_request_sender, service_request_receiver) = mpsc::unbounded_channel();
    let service = LlmService::start::<MockModel, PathBuf>(
        service_request_receiver,
        config_path,
        shutdown_signal_receiver,
    )
    .await
    .expect("Failed to start LLM service");

    tokio::spawn(async move {
        service.run().await.expect("Fail to run llm service");
    });

    info!("Sending request through atoma_event_subscriber_sender");

    let requests = (0..NUM_REQUESTS).map(|i| GenerateRequest {
        request_id: format!("{}", i),
        inputs: "Hello world, from the Caribbean".to_string(),
        parameters: GenerateParameters {
            best_of: None,
            temperature: Some(1.2),
            repetition_penalty: Some(1.1),
            frequency_penalty: Some(1.1),
            repeat_last_n: Some(8),
            top_k: Some(8),
            top_p: Some(0.8),
            typical_p: None,
            do_sample: true,
            max_new_tokens: Some(16),
            return_full_text: Some(true),
            stop: vec!["STOP".to_string()],
            truncate: None,
            decoder_input_details: true,
            random_seed: Some(42),
            top_n_tokens: None,
            n: 1,
        },
    });

    let mut futures = FuturesUnordered::new();
    for request in requests {
        let (sender, receiver) = oneshot::channel();
        service_request_sender
            .send((request, sender))
            .expect("Failed to send request");
        futures.push(receiver);
    }

    let mut number_of_responses = 0;

    let start = Instant::now();
    let mut elapsed_times = Vec::with_capacity(100);

    while let Some(responses) = futures.next().await {
        let responses = responses.unwrap();
        elapsed_times.push(start.elapsed());
        for response in responses.inference_outputs.iter() {
            number_of_responses += 1;
            info!("Got new response: {response:?}");
        }
        info!("Number of responses {number_of_responses}")
    }

    info!("Elapsed times: {elapsed_times:?}");

    assert_eq!(number_of_responses, NUM_REQUESTS);
    assert_eq!(elapsed_times.len(), NUM_RUNS);

    // Give enough variability time for different machines
    let max_elapsed_interval = Duration::from_secs(MAX_ELAPSED_INTERNAL);
    for i in 0..(NUM_RUNS - 1) {
        let left_run_time = elapsed_times[i];
        let right_run_time = elapsed_times[i + 1];
        assert!(right_run_time - left_run_time <= max_elapsed_interval);
    }

    shutdown_signal_sender.send(()).await.unwrap();
}

#[tokio::test]
async fn test_llm_engine_with_enable_chunking() {
    init_tracing();

    const NUM_REQUESTS: usize = 128;
    const MAX_NUM_SEQUENCES: usize = 32;
    const NUM_RUNS: usize = NUM_REQUESTS / MAX_NUM_SEQUENCES;

    let (service_request_sender, service_request_receiver) = mpsc::unbounded_channel();
    let (shutdown_signal_sender, shutdown_signal_receiver) = mpsc::channel(1);

    let config_path = PathBuf::from(env!("CARGO_MANIFEST_DIR"))
        .join("src")
        .join("tests")
        .join("test_config_enable_chunked_prefill.toml");

    let service = LlmService::start::<MockModel, PathBuf>(
        service_request_receiver,
        config_path,
        shutdown_signal_receiver,
    )
    .await
    .expect("Failed to start LLM service");

    tokio::spawn(async move {
        service.run().await.expect("Fail to run llm service");
    });

    info!("Sending request through atoma_event_subscriber_sender");

    let requests = (0..NUM_REQUESTS).map(|i| GenerateRequest {
        request_id: format!("{}", i),
        inputs: "Hello world, from the Caribbean".to_string(),
        parameters: GenerateParameters {
            best_of: None,
            temperature: Some(1.2),
            repetition_penalty: Some(1.1),
            frequency_penalty: Some(1.1),
            repeat_last_n: Some(8),
            top_k: Some(8),
            top_p: Some(0.8),
            typical_p: None,
            do_sample: true,
            max_new_tokens: Some(16),
            return_full_text: Some(true),
            stop: vec!["STOP".to_string()],
            truncate: None,
            decoder_input_details: true,
            random_seed: Some(42),
            top_n_tokens: None,
            n: 1,
        },
    });

    let mut futures = FuturesUnordered::new();
    for request in requests {
        let (sender, receiver) = oneshot::channel();
        service_request_sender
            .send((request, sender))
            .expect("Failed to send request");
        futures.push(receiver);
    }

    let mut number_of_responses = 0;

    let start = Instant::now();
    let mut elapsed_times = Vec::with_capacity(100);

    while let Some(responses) = futures.next().await {
        let responses = responses.unwrap();
        elapsed_times.push(start.elapsed());
        for response in responses.inference_outputs.iter() {
            number_of_responses += 1;
            info!("Got new response: {response:?}");
        }
        info!("Number of responses {number_of_responses}")
    }
    info!("Elapsed times: {elapsed_times:?}");

    assert_eq!(number_of_responses, NUM_REQUESTS);
    assert_eq!(elapsed_times.len(), 2 * NUM_RUNS);

    // Give enough variability time for different machines
    let max_elapsed_interval = Duration::from_secs(MAX_ELAPSED_INTERNAL);
    for i in 0..(2 * NUM_RUNS - 1) {
        let left_run_time = elapsed_times[i];
        let right_run_time = elapsed_times[i + 1];
        // Give enough variability time for different machines
        assert!(right_run_time - left_run_time <= max_elapsed_interval);
    }

    shutdown_signal_sender.send(()).await.unwrap();
}

pub fn init_tracing() {
    let _ = tracing_subscriber::fmt::try_init();
}<|MERGE_RESOLUTION|>--- conflicted
+++ resolved
@@ -1,11 +1,11 @@
+#[cfg(feature = "nccl")]
+use cudarc::nccl::Comm;
+#[cfg(feature = "nccl")]
+use std::rc::Rc;
 use std::{
     path::{Path, PathBuf},
     time::{Duration, Instant},
 };
-#[cfg(feature = "nccl")]
-use std::rc::Rc;
-#[cfg(feature = "nccl")]
-use cudarc::nccl::Comm;
 #[cfg(test)]
 mod llama;
 #[cfg(all(test, feature = "nccl"))]
@@ -30,10 +30,6 @@
 };
 
 const MAX_ELAPSED_INTERNAL: u64 = 50;
-<<<<<<< HEAD
-=======
-const EOS_TOKEN_ID: u32 = 2048;
->>>>>>> 48b8cbc6
 const VOCAB_SIZE: usize = 128;
 
 struct MockModel {}
